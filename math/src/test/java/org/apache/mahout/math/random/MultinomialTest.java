--- conflicted
+++ resolved
@@ -31,145 +31,141 @@
 import org.junit.Test;
 
 public class MultinomialTest extends MahoutTestCase {
-  @Override
-  @Before
-  public void setUp() {
-    RandomUtils.useTestSeed();
-  }
-
-  @Test(expected = IllegalArgumentException.class)
-  public void testNoValues() {
-    Multiset<String> emptySet = HashMultiset.create();
-    new Multinomial<String>(emptySet);
-  }
-
-  @Test
-  public void testSingleton() {
-    Multiset<String> oneThing = HashMultiset.create();
-    oneThing.add("one");
-    Multinomial<String> s = new Multinomial<String>(oneThing);
-    assertEquals("one", s.sample(0));
-    assertEquals("one", s.sample(0.1));
-    assertEquals("one", s.sample(1));
-  }
-
-  @Test
-  public void testEvenSplit() {
-    Multiset<String> stuff = HashMultiset.create();
-    for (int i = 0; i < 5; i++) {
-      stuff.add(String.valueOf(i));
-    }
-    Multinomial<String> s = new Multinomial<String>(stuff);
-    double EPSILON = 1.0e-15;
-
-    Multiset<String> cnt = HashMultiset.create();
-    for (int i = 0; i < 5; i++) {
-      cnt.add(s.sample(i * 0.2));
-      cnt.add(s.sample(i * 0.2 + EPSILON));
-      cnt.add(s.sample((i + 1) * 0.2 - EPSILON));
-    }
-
-    assertEquals(5, cnt.elementSet().size());
-    for (String v : cnt.elementSet()) {
-      assertEquals(3, cnt.count(v), 1.01);
-    }
-    assertTrue(cnt.contains(s.sample(1)));
-    assertEquals(s.sample(1 - EPSILON), s.sample(1));
-  }
-
-  @Test
-  public void testPrime() {
-    List<String> data = Lists.newArrayList();
-    for (int i = 0; i < 17; i++) {
-      String s = "0";
-      if ((i & 1) != 0) {
-        s = "1";
-      }
-      if ((i & 2) != 0) {
-        s = "2";
-      }
-      if ((i & 4) != 0) {
-        s = "3";
-      }
-      if ((i & 8) != 0) {
-        s = "4";
-      }
-      data.add(s);
-    }
-
-    Multiset<String> stuff = HashMultiset.create();
-
-    for (String x : data) {
-      stuff.add(x);
-    }
-
-    Multinomial<String> s0 = new Multinomial<String>(stuff);
-    Multinomial<String> s1 = new Multinomial<String>(stuff);
-    Multinomial<String> s2 = new Multinomial<String>(stuff);
-    double EPSILON = 1.0e-15;
-
-    Multiset<String> cnt = HashMultiset.create();
-    for (int i = 0; i < 50; i++) {
-      double p0 = i * 0.02;
-      double p1 = (i + 1) * 0.02;
-      cnt.add(s0.sample(p0));
-      cnt.add(s0.sample(p0 + EPSILON));
-      cnt.add(s0.sample(p1 - EPSILON));
-
-      assertEquals(s0.sample(p0), s1.sample(p0));
-      assertEquals(s0.sample(p0 + EPSILON), s1.sample(p0 + EPSILON));
-      assertEquals(s0.sample(p1 - EPSILON), s1.sample(p1 - EPSILON));
-
-      assertEquals(s0.sample(p0), s2.sample(p0));
-      assertEquals(s0.sample(p0 + EPSILON), s2.sample(p0 + EPSILON));
-      assertEquals(s0.sample(p1 - EPSILON), s2.sample(p1 - EPSILON));
-    }
-
-    assertEquals(s0.sample(0), s1.sample(0));
-    assertEquals(s0.sample(0 + EPSILON), s1.sample(0 + EPSILON));
-    assertEquals(s0.sample(1 - EPSILON), s1.sample(1 - EPSILON));
-    assertEquals(s0.sample(1), s1.sample(1));
-
-    assertEquals(s0.sample(0), s2.sample(0));
-    assertEquals(s0.sample(0 + EPSILON), s2.sample(0 + EPSILON));
-    assertEquals(s0.sample(1 - EPSILON), s2.sample(1 - EPSILON));
-    assertEquals(s0.sample(1), s2.sample(1));
-
-    assertEquals(5, cnt.elementSet().size());
-    // regression test, really.  These values depend on the original seed and exact algorithm.
-    // the actual values should be within about 2 of these, however, almost regardless of seed
-    Map<String, Integer> ref = ImmutableMap.of("3", 35, "2", 18, "1", 9, "0", 16, "4", 72);
-    for (String v : cnt.elementSet()) {
-      assertEquals(ref.get(v).intValue(), cnt.count(v));
-    }
-
-    assertTrue(cnt.contains(s0.sample(1)));
-    assertEquals(s0.sample(1 - EPSILON), s0.sample(1));
-  }
-
-  @Test
-  public void testInsert() {
-    Random rand = RandomUtils.getRandom();
-    Multinomial<Integer> table = new Multinomial<Integer>();
-
-    double[] p = new double[10];
-    for (int i = 0; i < 10; i++) {
-      p[i] = rand.nextDouble();
-      table.add(i, p[i]);
-    }
-
-    checkSelfConsistent(table);
-
-    for (int i = 0; i < 10; i++) {
-      assertEquals(p[i], table.getWeight(i), 0);
-    }
-  }
-
-<<<<<<< HEAD
-  @Test
-=======
-    @Test
->>>>>>> b7c2075b
+    @Override
+    @Before
+    public void setUp() {
+        RandomUtils.useTestSeed();
+    }
+
+    @Test(expected = IllegalArgumentException.class)
+    public void testNoValues() {
+        Multiset<String> emptySet = HashMultiset.create();
+        new Multinomial<String>(emptySet);
+    }
+
+    @Test
+    public void testSingleton() {
+        Multiset<String> oneThing = HashMultiset.create();
+        oneThing.add("one");
+        Multinomial<String> s = new Multinomial<String>(oneThing);
+        assertEquals("one", s.sample(0));
+        assertEquals("one", s.sample(0.1));
+        assertEquals("one", s.sample(1));
+    }
+
+    @Test
+    public void testEvenSplit() {
+        Multiset<String> stuff = HashMultiset.create();
+        for (int i = 0; i < 5; i++) {
+            stuff.add(String.valueOf(i));
+        }
+        Multinomial<String> s = new Multinomial<String>(stuff);
+        double EPSILON = 1.0e-15;
+
+        Multiset<String> cnt = HashMultiset.create();
+        for (int i = 0; i < 5; i++) {
+            cnt.add(s.sample(i * 0.2));
+            cnt.add(s.sample(i * 0.2 + EPSILON));
+            cnt.add(s.sample((i + 1) * 0.2 - EPSILON));
+        }
+
+        assertEquals(5, cnt.elementSet().size());
+        for (String v : cnt.elementSet()) {
+            assertEquals(3, cnt.count(v), 1.01);
+        }
+        assertTrue(cnt.contains(s.sample(1)));
+        assertEquals(s.sample(1 - EPSILON), s.sample(1));
+    }
+
+    @Test
+    public void testPrime() {
+        List<String> data = Lists.newArrayList();
+        for (int i = 0; i < 17; i++) {
+            String s = "0";
+            if ((i & 1) != 0) {
+                s = "1";
+            }
+            if ((i & 2) != 0) {
+                s = "2";
+            }
+            if ((i & 4) != 0) {
+                s = "3";
+            }
+            if ((i & 8) != 0) {
+                s = "4";
+            }
+            data.add(s);
+        }
+
+        Multiset<String> stuff = HashMultiset.create();
+
+        for (String x : data) {
+            stuff.add(x);
+        }
+
+        Multinomial<String> s0 = new Multinomial<String>(stuff);
+        Multinomial<String> s1 = new Multinomial<String>(stuff);
+        Multinomial<String> s2 = new Multinomial<String>(stuff);
+        double EPSILON = 1.0e-15;
+
+        Multiset<String> cnt = HashMultiset.create();
+        for (int i = 0; i < 50; i++) {
+            double p0 = i * 0.02;
+            double p1 = (i + 1) * 0.02;
+            cnt.add(s0.sample(p0));
+            cnt.add(s0.sample(p0 + EPSILON));
+            cnt.add(s0.sample(p1 - EPSILON));
+
+            assertEquals(s0.sample(p0), s1.sample(p0));
+            assertEquals(s0.sample(p0 + EPSILON), s1.sample(p0 + EPSILON));
+            assertEquals(s0.sample(p1 - EPSILON), s1.sample(p1 - EPSILON));
+
+            assertEquals(s0.sample(p0), s2.sample(p0));
+            assertEquals(s0.sample(p0 + EPSILON), s2.sample(p0 + EPSILON));
+            assertEquals(s0.sample(p1 - EPSILON), s2.sample(p1 - EPSILON));
+        }
+
+        assertEquals(s0.sample(0), s1.sample(0));
+        assertEquals(s0.sample(0 + EPSILON), s1.sample(0 + EPSILON));
+        assertEquals(s0.sample(1 - EPSILON), s1.sample(1 - EPSILON));
+        assertEquals(s0.sample(1), s1.sample(1));
+
+        assertEquals(s0.sample(0), s2.sample(0));
+        assertEquals(s0.sample(0 + EPSILON), s2.sample(0 + EPSILON));
+        assertEquals(s0.sample(1 - EPSILON), s2.sample(1 - EPSILON));
+        assertEquals(s0.sample(1), s2.sample(1));
+
+        assertEquals(5, cnt.elementSet().size());
+        // regression test, really.  These values depend on the original seed and exact algorithm.
+        // the actual values should be within about 2 of these, however, almost regardless of seed
+        Map<String, Integer> ref = ImmutableMap.of("3", 35, "2", 18, "1", 9, "0", 16, "4", 72);
+        for (String v : cnt.elementSet()) {
+            assertEquals(ref.get(v).intValue(), cnt.count(v));
+        }
+
+        assertTrue(cnt.contains(s0.sample(1)));
+        assertEquals(s0.sample(1 - EPSILON), s0.sample(1));
+    }
+
+    @Test
+    public void testInsert() {
+        Random rand = RandomUtils.getRandom();
+        Multinomial<Integer> table = new Multinomial<Integer>();
+
+        double[] p = new double[10];
+        for (int i = 0; i < 10; i++) {
+            p[i] = rand.nextDouble();
+            table.add(i, p[i]);
+        }
+
+        checkSelfConsistent(table);
+
+        for (int i = 0; i < 10; i++) {
+            assertEquals(p[i], table.getWeight(i), 0);
+        }
+    }
+
+    @Test
   public void testSetZeroWhileIterating() {
     Multinomial<Integer> table = new Multinomial<Integer>();
     for (int i = 0; i < 10000; ++i) {
@@ -191,21 +187,6 @@
   }
 
   @Test
-<<<<<<< HEAD
-  public void testDeleteAndUpdate() {
-    Random rand = RandomUtils.getRandom();
-    Multinomial<Integer> table = new Multinomial<Integer>();
-    assertEquals(0, table.getWeight(), 1.0e-9);
-
-    double total = 0;
-    double[] p = new double[10];
-    for (int i = 0; i < 10; i++) {
-      p[i] = rand.nextDouble();
-      table.add(i, p[i]);
-      total += p[i];
-      assertEquals(total, table.getWeight(), 1.0e-9);
-    }
-=======
     public void testDeleteAndUpdate() {
         Random rand = RandomUtils.getRandom();
         Multinomial<Integer> table = new Multinomial<Integer>();
@@ -219,69 +200,68 @@
             total += p[i];
             assertEquals(total, table.getWeight(), 1.0e-9);
         }
->>>>>>> b7c2075b
-
-    assertEquals(total, table.getWeight(), 1.0e-9);
-
-    checkSelfConsistent(table);
-
-    double delta = p[7] + p[8];
-    table.delete(7);
-    p[7] = 0;
-
-    table.set(8, 0);
-    p[8] = 0;
-    total -= delta;
-
-    checkSelfConsistent(table);
-
-    assertEquals(total, table.getWeight(), 1.0e-9);
-    for (int i = 0; i < 10; i++) {
-      assertEquals(p[i], table.getWeight(i), 0);
-      assertEquals(p[i] / total, table.getProbability(i), 1.0e-10);
-    }
-
-    table.set(9, 5.1);
-    total -= p[9];
-    p[9] = 5.1;
-    total += 5.1;
-
-    assertEquals(total , table.getWeight(), 1.0e-9);
-    for (int i = 0; i < 10; i++) {
-      assertEquals(p[i], table.getWeight(i), 0);
-      assertEquals(p[i] / total, table.getProbability(i), 1.0e-10);
-    }
-
-    checkSelfConsistent(table);
-
-    for (int i = 0; i < 10; i++) {
-      assertEquals(p[i], table.getWeight(i), 0);
-    }
-  }
-
-  private static void checkSelfConsistent(Multinomial<Integer> table) {
-    List<Double> weights = table.getWeights();
-
-    double totalWeight = table.getWeight();
-
-    double p = 0;
-    int[] k = new int[10];
-    for (double weight : weights) {
-      if (weight > 0) {
-        if (p > 0) {
-          k[table.sample(p - 1.0e-9)]++;
-        }
-        k[table.sample(p + 1.0e-9)]++;
-      }
-      p += weight / totalWeight;
-    }
-    k[table.sample(p - 1.0e-9)]++;
-    assertEquals(1, p, 1.0e-9);
-
-    for (int i = 0; i < 10; i++) {
-      if (table.getWeight(i) > 0) {
-        assertEquals(2, k[i]);
-      }
-    }
-  }
+
+        assertEquals(total, table.getWeight(), 1.0e-9);
+
+        checkSelfConsistent(table);
+
+        double delta = p[7] + p[8];
+        table.delete(7);
+        p[7] = 0;
+
+        table.set(8, 0);
+        p[8] = 0;
+        total -= delta;
+
+        checkSelfConsistent(table);
+
+        assertEquals(total, table.getWeight(), 1.0e-9);
+        for (int i = 0; i < 10; i++) {
+            assertEquals(p[i], table.getWeight(i), 0);
+            assertEquals(p[i] / total, table.getProbability(i), 1.0e-10);
+        }
+
+        table.set(9, 5.1);
+        total -= p[9];
+        p[9] = 5.1;
+        total += 5.1;
+
+        assertEquals(total , table.getWeight(), 1.0e-9);
+        for (int i = 0; i < 10; i++) {
+            assertEquals(p[i], table.getWeight(i), 0);
+            assertEquals(p[i] / total, table.getProbability(i), 1.0e-10);
+        }
+
+        checkSelfConsistent(table);
+
+        for (int i = 0; i < 10; i++) {
+            assertEquals(p[i], table.getWeight(i), 0);
+        }
+    }
+
+    private static void checkSelfConsistent(Multinomial<Integer> table) {
+        List<Double> weights = table.getWeights();
+
+        double totalWeight = table.getWeight();
+
+        double p = 0;
+        int[] k = new int[10];
+        for (double weight : weights) {
+            if (weight > 0) {
+                if (p > 0) {
+                    k[table.sample(p - 1.0e-9)]++;
+                }
+                k[table.sample(p + 1.0e-9)]++;
+            }
+            p += weight / totalWeight;
+        }
+        k[table.sample(p - 1.0e-9)]++;
+        assertEquals(1, p, 1.0e-9);
+
+        for (int i = 0; i < 10; i++) {
+            if (table.getWeight(i) > 0) {
+                assertEquals(2, k[i]);
+            }
+        }
+    }
 }