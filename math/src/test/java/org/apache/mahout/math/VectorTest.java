--- conflicted
+++ resolved
@@ -17,26 +17,16 @@
 
 package org.apache.mahout.math;
 
-<<<<<<< HEAD
-import com.google.common.collect.Sets;
-=======
 import java.util.Collection;
 import java.util.Iterator;
 import java.util.NoSuchElementException;
 import java.util.Set;
 
->>>>>>> fc32587a
 import org.apache.mahout.math.Vector.Element;
 import org.apache.mahout.math.function.Functions;
 import org.junit.Test;
 
-<<<<<<< HEAD
-import java.util.Collection;
-import java.util.Iterator;
-import java.util.NoSuchElementException;
-=======
 import com.google.common.collect.Sets;
->>>>>>> fc32587a
 
 public final class VectorTest extends MahoutTestCase {
 
@@ -938,40 +928,26 @@
   public void testIteratorRasv() {
     testIterator(new RandomAccessSparseVector(99));
     testEmptyAllIterator(new RandomAccessSparseVector(0));
-<<<<<<< HEAD
-=======
     testExample1NonZeroIterator(new RandomAccessSparseVector(13));
->>>>>>> fc32587a
   }
 
   @Test
   public void testIteratorSasv() {
     testIterator(new SequentialAccessSparseVector(99));
     testEmptyAllIterator(new SequentialAccessSparseVector(0));
-<<<<<<< HEAD
-=======
     testExample1NonZeroIterator(new SequentialAccessSparseVector(13));
->>>>>>> fc32587a
   }
 
   @Test
   public void testIteratorDense() {
     testIterator(new DenseVector(99));
     testEmptyAllIterator(new DenseVector(0));
-<<<<<<< HEAD
-  }
-
-  private void testIterator(Vector vector) {
-    testSkipsLast(vector.like());
-    testSkips(vector.like());
-=======
     testExample1NonZeroIterator(new DenseVector(13));
   }
 
   private void testIterator(Vector vector) {
     testSkips(vector.like());
     testSkipsLast(vector.like());
->>>>>>> fc32587a
     testEmptyNonZeroIterator(vector.like());
     testSingleNonZeroIterator(vector.like());
   }
@@ -1107,8 +1083,6 @@
       // expected;
     }
   }
-<<<<<<< HEAD
-=======
 
   // Test NonZeroIterator on double[] { 0, 2, 0, 0, 8, 3, 0, 6, 0, 1, 1, 2, 1 }
   private void testExample1NonZeroIterator(Vector vector) {
@@ -1160,5 +1134,4 @@
     // TODO: throw an exception if the underlying hashmap or array length is modified.
     assertEquals(7, vector.getNumNondefaultElements());
   }
->>>>>>> fc32587a
 }