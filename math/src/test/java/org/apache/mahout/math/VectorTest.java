/*
 * Licensed to the Apache Software Foundation (ASF) under one or more
 * contributor license agreements.  See the NOTICE file distributed with
 * this work for additional information regarding copyright ownership.
 * The ASF licenses this file to You under the Apache License, Version 2.0
 * (the "License"); you may not use this file except in compliance with
 * the License.  You may obtain a copy of the License at
 *
 *     http://www.apache.org/licenses/LICENSE-2.0
 *
 * Unless required by applicable law or agreed to in writing, software
 * distributed under the License is distributed on an "AS IS" BASIS,
 * WITHOUT WARRANTIES OR CONDITIONS OF ANY KIND, either express or implied.
 * See the License for the specific language governing permissions and
 * limitations under the License.
 */

package org.apache.mahout.math;

import java.util.Collection;
import java.util.Iterator;
import java.util.NoSuchElementException;
import java.util.Set;

import org.apache.mahout.math.Vector.Element;
import org.apache.mahout.math.function.Functions;
import org.junit.Test;

import com.google.common.collect.Sets;

public final class VectorTest extends MahoutTestCase {

  @Test
  public void testSparseVector()  {
    Vector vec1 = new RandomAccessSparseVector(3);
    Vector vec2 = new RandomAccessSparseVector(3);
    doTestVectors(vec1, vec2);
  }

  @Test
  public void testSparseVectorFullIteration() {
    int[] index = {0, 1, 2, 3, 4, 5};
    double[] values = {1, 2, 3, 4, 5, 6};

    assertEquals(index.length, values.length);

    int n = index.length;

    Vector vector = new SequentialAccessSparseVector(n);
    for (int i = 0; i < n; i++) {
      vector.set(index[i], values[i]);
    }

    for (int i = 0; i < n; i++) {
      assertEquals(vector.get(i), values[i], EPSILON);
    }

    int elements = 0;
    for (Element ignore : vector) {
      elements++;
    }
    assertEquals(n, elements);

    assertFalse(new SequentialAccessSparseVector(0).iterator().hasNext());
  }

  @Test
  public void testSparseVectorSparseIteration() {
    int[] index = {0, 1, 2, 3, 4, 5};
    double[] values = {1, 2, 3, 4, 5, 6};

    assertEquals(index.length, values.length);

    int n = index.length;

    Vector vector = new SequentialAccessSparseVector(n);
    for (int i = 0; i < n; i++) {
      vector.set(index[i], values[i]);
    }

    for (int i = 0; i < n; i++) {
      assertEquals(vector.get(i), values[i], EPSILON);
    }

    int elements = 0;
    Iterator<Element> it = vector.iterateNonZero();
    while (it.hasNext()) {
      it.next();
      elements++;
    }
    assertEquals(n, elements);

    Vector empty = new SequentialAccessSparseVector(0);
    assertFalse(empty.iterateNonZero().hasNext());
  }

  @Test
  public void testEquivalent()  {
    //names are not used for equivalent
    RandomAccessSparseVector randomAccessLeft = new RandomAccessSparseVector(3);
    Vector sequentialAccessLeft = new SequentialAccessSparseVector(3);
    Vector right = new DenseVector(3);
    randomAccessLeft.setQuick(0, 1);
    randomAccessLeft.setQuick(1, 2);
    randomAccessLeft.setQuick(2, 3);
    sequentialAccessLeft.setQuick(0,1);
    sequentialAccessLeft.setQuick(1,2);
    sequentialAccessLeft.setQuick(2,3);
    right.setQuick(0, 1);
    right.setQuick(1, 2);
    right.setQuick(2, 3);
    assertEquals(randomAccessLeft, right);
    assertEquals(sequentialAccessLeft, right);
    assertEquals(sequentialAccessLeft, randomAccessLeft);

    Vector leftBar = new DenseVector(3);
    leftBar.setQuick(0, 1);
    leftBar.setQuick(1, 2);
    leftBar.setQuick(2, 3);
    assertEquals(leftBar, right);
    assertEquals(randomAccessLeft, right);
    assertEquals(sequentialAccessLeft, right);

    Vector rightBar = new RandomAccessSparseVector(3);
    rightBar.setQuick(0, 1);
    rightBar.setQuick(1, 2);
    rightBar.setQuick(2, 3);
    assertEquals(randomAccessLeft, rightBar);

    right.setQuick(2, 4);
    assertFalse(randomAccessLeft.equals(right));
    right = new DenseVector(4);
    right.setQuick(0, 1);
    right.setQuick(1, 2);
    right.setQuick(2, 3);
    right.setQuick(3, 3);
    assertFalse(randomAccessLeft.equals(right));
    randomAccessLeft = new RandomAccessSparseVector(2);
    randomAccessLeft.setQuick(0, 1);
    randomAccessLeft.setQuick(1, 2);
    assertFalse(randomAccessLeft.equals(right));

    Vector dense = new DenseVector(3);
    right = new DenseVector(3);
    right.setQuick(0, 1);
    right.setQuick(1, 2);
    right.setQuick(2, 3);
    dense.setQuick(0, 1);
    dense.setQuick(1, 2);
    dense.setQuick(2, 3);
    assertEquals(dense, right);

    RandomAccessSparseVector sparse = new RandomAccessSparseVector(3);
    randomAccessLeft = new RandomAccessSparseVector(3);
    sparse.setQuick(0, 1);
    sparse.setQuick(1, 2);
    sparse.setQuick(2, 3);
    randomAccessLeft.setQuick(0, 1);
    randomAccessLeft.setQuick(1, 2);
    randomAccessLeft.setQuick(2, 3);
    assertEquals(randomAccessLeft, sparse);

    Vector v1 = new VectorView(randomAccessLeft, 0, 2);
    Vector v2 = new VectorView(right, 0, 2);
    assertEquals(v1, v2);
    sparse = new RandomAccessSparseVector(2);
    sparse.setQuick(0, 1);
    sparse.setQuick(1, 2);
    assertEquals(v1, sparse);
  }

  private static void doTestVectors(Vector left, Vector right) {
    left.setQuick(0, 1);
    left.setQuick(1, 2);
    left.setQuick(2, 3);
    right.setQuick(0, 4);
    right.setQuick(1, 5);
    right.setQuick(2, 6);
    double result = left.dot(right);
    assertEquals(32.0, result, EPSILON);
  }

  @Test
  public void testGetDistanceSquared()  {
    Vector v = new DenseVector(5);
    Vector w = new DenseVector(5);
    setUpV(v);
    setUpW(w);
    doTestGetDistanceSquared(v, w);

    v = new RandomAccessSparseVector(5);
    w = new RandomAccessSparseVector(5);
    setUpV(v);
    setUpW(w);
    doTestGetDistanceSquared(v, w);

    v = new SequentialAccessSparseVector(5);
    w = new SequentialAccessSparseVector(5);
    setUpV(v);
    setUpW(w);
    doTestGetDistanceSquared(v, w);

  }

  @Test
  public void testAddTo() throws Exception {
    Vector v = new DenseVector(4);
    Vector w = new DenseVector(4);
    v.setQuick(0, 1);
    v.setQuick(1, 2);
    v.setQuick(2, 0);
    v.setQuick(3, 4);

    w.setQuick(0, 1);
    w.setQuick(1, 1);
    w.setQuick(2, 1);
    w.setQuick(3, 1);

    w.assign(v, Functions.PLUS);
    Vector gold = new DenseVector(new double[]{2, 3, 1, 5});
    assertEquals(w, gold);
    assertFalse(v.equals(gold));
  }


  private static void setUpV(Vector v) {
    v.setQuick(1, 2);
    v.setQuick(2, -4);
    v.setQuick(3, -9);
  }

  private static void setUpW(Vector w) {
    w.setQuick(0, -5);
    w.setQuick(1, -1);
    w.setQuick(2, 9);
    w.setQuick(3, 0.1);
    w.setQuick(4, 2.1);
  }

  private static void doTestGetDistanceSquared(Vector v, Vector w) {
    double expected = v.minus(w).getLengthSquared();
    assertEquals(expected, v.getDistanceSquared(w), 1.0e-6);
  }

  @Test
  public void testGetLengthSquared()  {
    Vector v = new DenseVector(5);
    setUpV(v);
    doTestGetLengthSquared(v);
    v = new RandomAccessSparseVector(5);
    setUpV(v);
    doTestGetLengthSquared(v);
    v = new SequentialAccessSparseVector(5);
    setUpV(v);
    doTestGetLengthSquared(v);
  }

  public static double lengthSquaredSlowly(Vector v) {
    double d = 0.0;
    for (int i = 0; i < v.size(); i++) {
      double value = v.get(i);
      d += value * value;
    }
    return d;
  }

  private static void doTestGetLengthSquared(Vector v) {
    double expected = lengthSquaredSlowly(v);
    assertEquals("v.getLengthSquared() != sum_of_squared_elements(v)", expected, v.getLengthSquared(), 0.0);

    v.set(v.size()/2, v.get(v.size()/2) + 1.0);
    expected = lengthSquaredSlowly(v);
    assertEquals("mutation via set() fails to change lengthSquared", expected, v.getLengthSquared(), EPSILON);

    v.setQuick(v.size()/5, v.get(v.size()/5) + 1.0);
    expected = lengthSquaredSlowly(v);
    assertEquals("mutation via setQuick() fails to change lengthSquared", expected, v.getLengthSquared(), EPSILON);

    Iterator<Element> it = v.iterator();
    while (it.hasNext()) {
      Element e = it.next();
      if (e.index() == v.size() - 2) {
        e.set(e.get() - 5.0);
      }
    }
    expected = lengthSquaredSlowly(v);
    assertEquals("mutation via dense iterator.set fails to change lengthSquared",
                 expected, v.getLengthSquared(), EPSILON);

    it = v.iterateNonZero();
    int i = 0;
    while (it.hasNext()) {
      i++;
      Element e = it.next();
      if (i == v.getNumNondefaultElements() - 1) {
        e.set(e.get() - 5.0);
      }
    }
    expected = lengthSquaredSlowly(v);
    assertEquals("mutation via sparse iterator.set fails to change lengthSquared", expected, v.getLengthSquared(), EPSILON);

    v.assign(3.0);
    expected = lengthSquaredSlowly(v);
    assertEquals("mutation via assign(double) fails to change lengthSquared", expected, v.getLengthSquared(), EPSILON);

    v.assign(Functions.SQUARE);
    expected = lengthSquaredSlowly(v);
    assertEquals("mutation via assign(square) fails to change lengthSquared", expected, v.getLengthSquared(), EPSILON);

    v.assign(new double[v.size()]);
    expected = lengthSquaredSlowly(v);
    assertEquals("mutation via assign(double[]) fails to change lengthSquared", expected, v.getLengthSquared(), EPSILON);

    v.getElement(v.size()/2).set(2.5);
    expected = lengthSquaredSlowly(v);
    assertEquals("mutation via v.getElement().set() fails to change lengthSquared", expected, v.getLengthSquared(), EPSILON);

    v.normalize();
    expected = lengthSquaredSlowly(v);
    assertEquals("mutation via normalize() fails to change lengthSquared", expected, v.getLengthSquared(), EPSILON);

    v.set(0, 1.5);
    v.normalize(1.0);
    expected = lengthSquaredSlowly(v);
    assertEquals("mutation via normalize(double) fails to change lengthSquared", expected, v.getLengthSquared(), EPSILON);

    v.times(2.0);
    expected = lengthSquaredSlowly(v);
    assertEquals("mutation via times(double) fails to change lengthSquared", expected, v.getLengthSquared(), EPSILON);

    v.times(v);
    expected = lengthSquaredSlowly(v);
    assertEquals("mutation via times(vector) fails to change lengthSquared", expected, v.getLengthSquared(), EPSILON);

    v.assign(Functions.POW, 3.0);
    expected = lengthSquaredSlowly(v);
    assertEquals("mutation via assign(pow, 3.0) fails to change lengthSquared", expected, v.getLengthSquared(), EPSILON);

    v.assign(v, Functions.PLUS);
    expected = lengthSquaredSlowly(v);
    assertEquals("mutation via assign(v,plus) fails to change lengthSquared", expected, v.getLengthSquared(), EPSILON);
  }

  @Test
  public void testIterator() {

    Collection<Integer> expectedIndices = Sets.newHashSet();
    int i = 1;
    while (i <= 20) {
      expectedIndices.add(i * (i + 1) / 2);
      i++;
    }

    Vector denseVector = new DenseVector(i * i);
    for (int index : expectedIndices) {
      denseVector.set(index, (double) 2 * index);
    }
    doTestIterators(denseVector, expectedIndices);

    Vector randomAccessVector = new RandomAccessSparseVector(i * i);
    for (int index : expectedIndices) {
      randomAccessVector.set(index, (double) 2 * index);
    }
    doTestIterators(randomAccessVector, expectedIndices);

    Vector sequentialVector = new SequentialAccessSparseVector(i * i);
    for (int index : expectedIndices) {
      sequentialVector.set(index, (double) 2 * index);
    }
    doTestIterators(sequentialVector, expectedIndices);
  }

  private static void doTestIterators(Vector vector, Collection<Integer> expectedIndices) {
    expectedIndices = Sets.newHashSet(expectedIndices);
    Iterator<Element> allIterator = vector.iterator();
    int index = 0;
    while (allIterator.hasNext()) {
      Element element = allIterator.next();
      assertEquals(index, element.index());
      if (expectedIndices.contains(index)) {
        assertEquals((double) index * 2, element.get(), EPSILON);
      } else {
        assertEquals(0.0, element.get(), EPSILON);
      }
      index++;
    }

    Iterator<Element> nonZeroIterator = vector.iterateNonZero();
    while (nonZeroIterator.hasNext()) {
      Element element = nonZeroIterator.next();
      index = element.index();
      assertTrue(expectedIndices.contains(index));
      assertEquals((double) index * 2, element.get(), EPSILON);
      expectedIndices.remove(index);
    }
    assertTrue(expectedIndices.isEmpty());
  }

  @Test
  public void testNormalize()  {
    Vector vec1 = new RandomAccessSparseVector(3);

    vec1.setQuick(0, 1);
    vec1.setQuick(1, 2);
    vec1.setQuick(2, 3);
    Vector norm = vec1.normalize();
    assertNotNull("norm1 is null and it shouldn't be", norm);

    Vector vec2 = new SequentialAccessSparseVector(3);

    vec2.setQuick(0, 1);
    vec2.setQuick(1, 2);
    vec2.setQuick(2, 3);
    Vector norm2 = vec2.normalize();
    assertNotNull("norm1 is null and it shouldn't be", norm2);

    Vector expected = new RandomAccessSparseVector(3);

    expected.setQuick(0, 0.2672612419124244);
    expected.setQuick(1, 0.5345224838248488);
    expected.setQuick(2, 0.8017837257372732);

    assertEquals(expected, norm);

    norm = vec1.normalize(2);
    assertEquals(expected, norm);

    norm2 = vec2.normalize(2);
    assertEquals(expected, norm2);

    norm = vec1.normalize(1);
    norm2 = vec2.normalize(1);
    expected.setQuick(0, 1.0 / 6);
    expected.setQuick(1, 2.0 / 6);
    expected.setQuick(2, 3.0 / 6);
    assertEquals(expected, norm);
    assertEquals(expected, norm2);
    norm = vec1.normalize(3);
    //expected = vec1.times(vec1).times(vec1);

    // double sum = expected.zSum();
    // cube = Math.pow(sum, 1.0/3);
    double cube = Math.pow(36, 1.0 / 3);
    expected = vec1.divide(cube);

    assertEquals(norm, expected);

    norm = vec1.normalize(Double.POSITIVE_INFINITY);
    norm2 = vec2.normalize(Double.POSITIVE_INFINITY);
    // The max is 3, so we divide by that.
    expected.setQuick(0, 1.0 / 3);
    expected.setQuick(1, 2.0 / 3);
    expected.setQuick(2, 3.0 / 3);
    assertEquals(norm, expected);
    assertEquals(norm2, expected);

    norm = vec1.normalize(0);
    // The max is 3, so we divide by that.
    expected.setQuick(0, 1.0 / 3);
    expected.setQuick(1, 2.0 / 3);
    expected.setQuick(2, 3.0 / 3);
    assertEquals(norm, expected);

    try {
      vec1.normalize(-1);
      fail();
    } catch (IllegalArgumentException e) {
      // expected
    }

    try {
      vec2.normalize(-1);
      fail();
    } catch (IllegalArgumentException e) {
      // expected
    }
  }

  @Test
  public void testLogNormalize() {
    Vector vec1 = new RandomAccessSparseVector(3);

    vec1.setQuick(0, 1);
    vec1.setQuick(1, 2);
    vec1.setQuick(2, 3);
    Vector norm = vec1.logNormalize();
    assertNotNull("norm1 is null and it shouldn't be", norm);

    Vector vec2 = new SequentialAccessSparseVector(3);

    vec2.setQuick(0, 1);
    vec2.setQuick(1, 2);
    vec2.setQuick(2, 3);
    Vector norm2 = vec2.logNormalize();
    assertNotNull("norm1 is null and it shouldn't be", norm2);

    Vector expected = new DenseVector(new double[]{
      0.2672612419124244, 0.4235990463273581, 0.5345224838248488
    });

    assertVectorEquals(expected, norm, 1.0e-15);
    assertVectorEquals(expected, norm2, 1.0e-15);

    norm = vec1.logNormalize(2);
    assertVectorEquals(expected, norm, 1.0e-15);

    norm2 = vec2.logNormalize(2);
    assertVectorEquals(expected, norm2, 1.0e-15);

    try {
      vec1.logNormalize(1);
      fail("Should fail with power == 1");
    } catch (IllegalArgumentException e) {
      // expected
    }

    try {
      vec1.logNormalize(-1);
      fail("Should fail with negative power");
    } catch (IllegalArgumentException e) {
      // expected
    }

    try {
      vec2.logNormalize(Double.POSITIVE_INFINITY);
      fail("Should fail with positive infinity norm");
    } catch (IllegalArgumentException e) {
      // expected
    }
  }

  private static void assertVectorEquals(Vector expected, Vector actual, double epsilon) {
    assertEquals(expected.size(), actual.size());
    for (Element x : expected) {
      assertEquals(x.get(), actual.get(x.index()), epsilon);
    }
  }

  @Test
  public void testMax()  {
    Vector vec1 = new RandomAccessSparseVector(3);

    vec1.setQuick(0, -1);
    vec1.setQuick(1, -3);
    vec1.setQuick(2, -2);

    double max = vec1.maxValue();
    assertEquals(-1.0, max, 0.0);

    int idx = vec1.maxValueIndex();
    assertEquals(0, idx);

    vec1 = new RandomAccessSparseVector(3);

    vec1.setQuick(0, -1);
    vec1.setQuick(2, -2);

    max = vec1.maxValue();
    assertEquals(0.0, max, 0.0);

    idx = vec1.maxValueIndex();
    assertEquals(1, idx);

    vec1 = new SequentialAccessSparseVector(3);

    vec1.setQuick(0, -1);
    vec1.setQuick(2, -2);

    max = vec1.maxValue();
    assertEquals(0.0, max, 0.0);

    idx = vec1.maxValueIndex();
    assertEquals(1, idx);

    vec1 = new DenseVector(3);

    vec1.setQuick(0, -1);
    vec1.setQuick(2, -2);

    max = vec1.maxValue();
    assertEquals(0.0, max, 0.0);

    idx = vec1.maxValueIndex();
    assertEquals(1, idx);

    vec1 = new RandomAccessSparseVector(3);
    max = vec1.maxValue();
    assertEquals(0.0, max, EPSILON);

    vec1 = new DenseVector(3);
    max = vec1.maxValue();
    assertEquals(0.0, max, EPSILON);

    vec1 = new SequentialAccessSparseVector(3);
    max = vec1.maxValue();
    assertEquals(0.0, max, EPSILON);

    vec1 = new RandomAccessSparseVector(0);
    max = vec1.maxValue();
    assertEquals(Double.NEGATIVE_INFINITY, max, EPSILON);

    vec1 = new DenseVector(0);
    max = vec1.maxValue();
    assertEquals(Double.NEGATIVE_INFINITY, max, EPSILON);

    vec1 = new SequentialAccessSparseVector(0);
    max = vec1.maxValue();
    assertEquals(Double.NEGATIVE_INFINITY, max, EPSILON);

  }

  @Test
  public void testMin()  {
    Vector vec1 = new RandomAccessSparseVector(3);

    vec1.setQuick(0, 1);
    vec1.setQuick(1, 3);
    vec1.setQuick(2, 2);

    double max = vec1.minValue();
    assertEquals(1.0, max, 0.0);

    int idx = vec1.maxValueIndex();
    assertEquals(1, idx);

    vec1 = new RandomAccessSparseVector(3);

    vec1.setQuick(0, -1);
    vec1.setQuick(2, -2);

    max = vec1.maxValue();
    assertEquals(0.0, max, 0.0);

    idx = vec1.maxValueIndex();
    assertEquals(1, idx);

    vec1 = new SequentialAccessSparseVector(3);

    vec1.setQuick(0, -1);
    vec1.setQuick(2, -2);

    max = vec1.maxValue();
    assertEquals(0.0, max, 0.0);

    idx = vec1.maxValueIndex();
    assertEquals(1, idx);

    vec1 = new DenseVector(3);

    vec1.setQuick(0, -1);
    vec1.setQuick(2, -2);

    max = vec1.maxValue();
    assertEquals(0.0, max, 0.0);

    idx = vec1.maxValueIndex();
    assertEquals(1, idx);

    vec1 = new RandomAccessSparseVector(3);
    max = vec1.maxValue();
    assertEquals(0.0, max, EPSILON);

    vec1 = new DenseVector(3);
    max = vec1.maxValue();
    assertEquals(0.0, max, EPSILON);

    vec1 = new SequentialAccessSparseVector(3);
    max = vec1.maxValue();
    assertEquals(0.0, max, EPSILON);

    vec1 = new RandomAccessSparseVector(0);
    max = vec1.maxValue();
    assertEquals(Double.NEGATIVE_INFINITY, max, EPSILON);

    vec1 = new DenseVector(0);
    max = vec1.maxValue();
    assertEquals(Double.NEGATIVE_INFINITY, max, EPSILON);

    vec1 = new SequentialAccessSparseVector(0);
    max = vec1.maxValue();
    assertEquals(Double.NEGATIVE_INFINITY, max, EPSILON);

  }

  @Test
  public void testDenseVector()  {
    Vector vec1 = new DenseVector(3);
    Vector vec2 = new DenseVector(3);
    doTestVectors(vec1, vec2);
  }

  @Test
  public void testVectorView()  {
    RandomAccessSparseVector vec1 = new RandomAccessSparseVector(3);
    RandomAccessSparseVector vec2 = new RandomAccessSparseVector(6);
    SequentialAccessSparseVector vec3 = new SequentialAccessSparseVector(3);
    SequentialAccessSparseVector vec4 = new SequentialAccessSparseVector(6);
    Vector vecV1 = new VectorView(vec1, 0, 3);
    Vector vecV2 = new VectorView(vec2, 2, 3);
    Vector vecV3 = new VectorView(vec3, 0, 3);
    Vector vecV4 = new VectorView(vec4, 2, 3);
    doTestVectors(vecV1, vecV2);
    doTestVectors(vecV3, vecV4);
  }

  /** Asserts a vector using enumeration equals a given dense vector */
  private static void doTestEnumeration(double[] apriori, Vector vector) {
    double[] test = new double[apriori.length];
    Iterator<Element> iter = vector.iterateNonZero();
    while (iter.hasNext()) {
      Element e = iter.next();
      test[e.index()] = e.get();
    }

    for (int i = 0; i < test.length; i++) {
      assertEquals(apriori[i], test[i], EPSILON);
    }
  }

  @Test
  public void testEnumeration()  {
    double[] apriori = {0, 1, 2, 3, 4};

    doTestEnumeration(apriori, new VectorView(new DenseVector(new double[]{
        -2, -1, 0, 1, 2, 3, 4, 5, 6, 7, 8, 9}), 2, 5));

    doTestEnumeration(apriori, new DenseVector(new double[]{0, 1, 2, 3, 4}));

    Vector sparse = new RandomAccessSparseVector(5);
    sparse.set(0, 0);
    sparse.set(1, 1);
    sparse.set(2, 2);
    sparse.set(3, 3);
    sparse.set(4, 4);
    doTestEnumeration(apriori, sparse);

    sparse = new SequentialAccessSparseVector(5);
    sparse.set(0, 0);
    sparse.set(1, 1);
    sparse.set(2, 2);
    sparse.set(3, 3);
    sparse.set(4, 4);
    doTestEnumeration(apriori, sparse);

  }

  @Test
  public void testAggregation()  {
    Vector v = new DenseVector(5);
    Vector w = new DenseVector(5);
    setUpFirstVector(v);
    setUpSecondVector(w);
    doTestAggregation(v, w);
    v = new RandomAccessSparseVector(5);
    w = new RandomAccessSparseVector(5);
    setUpFirstVector(v);
    doTestAggregation(v, w);
    setUpSecondVector(w);
    doTestAggregation(w, v);
    v = new SequentialAccessSparseVector(5);
    w = new SequentialAccessSparseVector(5);
    setUpFirstVector(v);
    doTestAggregation(v, w);
    setUpSecondVector(w);
    doTestAggregation(w, v);
  }

  private static void doTestAggregation(Vector v, Vector w) {
    assertEquals("aggregate(plus, pow(2)) not equal to " + v.getLengthSquared(),
        v.getLengthSquared(),
        v.aggregate(Functions.PLUS, Functions.pow(2)), EPSILON);
    assertEquals("aggregate(plus, abs) not equal to " + v.norm(1),
        v.norm(1),
        v.aggregate(Functions.PLUS, Functions.ABS), EPSILON);
    assertEquals("aggregate(max, abs) not equal to " + v.norm(Double.POSITIVE_INFINITY),
        v.norm(Double.POSITIVE_INFINITY),
        v.aggregate(Functions.MAX, Functions.ABS), EPSILON);

    assertEquals("v.dot(w) != v.aggregate(w, plus, mult)",
        v.dot(w),
        v.aggregate(w, Functions.PLUS, Functions.MULT), EPSILON);
    assertEquals("|(v-w)|^2 != v.aggregate(w, plus, chain(pow(2), minus))",
        v.minus(w).dot(v.minus(w)),
        v.aggregate(w, Functions.PLUS, Functions.chain(Functions.pow(2), Functions.MINUS)), EPSILON);
  }

  @Test
  public void testEmptyAggregate1() {
    assertEquals(1.0, new DenseVector(new double[]{1}).aggregate(Functions.MIN, Functions.IDENTITY), EPSILON);
    assertEquals(1.0, new DenseVector(new double[]{2, 1}).aggregate(Functions.MIN, Functions.IDENTITY), EPSILON);
    assertEquals(0, new DenseVector(new double[0]).aggregate(Functions.MIN, Functions.IDENTITY), 0);
  }

  @Test
  public void testEmptyAggregate2() {
    assertEquals(3.0, new DenseVector(new double[]{1}).aggregate(
<<<<<<< HEAD
        new DenseVector(new double[]{2}),Functions.MIN, Functions.PLUS), EPSILON);
=======
        new DenseVector(new double[]{2}), Functions.MIN, Functions.PLUS), EPSILON);
>>>>>>> a00659e2
    assertEquals(0,
        new DenseVector(new double[0]).aggregate(new DenseVector(new double[0]), Functions.MIN, Functions.PLUS), 0);
  }

  private static void setUpFirstVector(Vector v) {
    v.setQuick(1, 2);
    v.setQuick(2, 0.5);
    v.setQuick(3, -5);
  }

  private static void setUpSecondVector(Vector v) {
    v.setQuick(0, 3);
    v.setQuick(1, -1.5);
    v.setQuick(2, -5);
    v.setQuick(3, 2);
  }

  @Test
  public void testHashCodeEquivalence() {
    // Hash codes must be equal if the vectors are considered equal
    Vector sparseLeft = new RandomAccessSparseVector(3);
    Vector denseRight = new DenseVector(3);
    sparseLeft.setQuick(0, 1);
    sparseLeft.setQuick(1, 2);
    sparseLeft.setQuick(2, 3);
    denseRight.setQuick(0, 1);
    denseRight.setQuick(1, 2);
    denseRight.setQuick(2, 3);
    assertEquals(sparseLeft, denseRight);
    assertEquals(sparseLeft.hashCode(), denseRight.hashCode());

    sparseLeft = new SequentialAccessSparseVector(3);
    sparseLeft.setQuick(0, 1);
    sparseLeft.setQuick(1, 2);
    sparseLeft.setQuick(2, 3);
    assertEquals(sparseLeft, denseRight);
    assertEquals(sparseLeft.hashCode(), denseRight.hashCode());

    Vector denseLeft = new DenseVector(3);
    denseLeft.setQuick(0, 1);
    denseLeft.setQuick(1, 2);
    denseLeft.setQuick(2, 3);
    assertEquals(denseLeft, denseRight);
    assertEquals(denseLeft.hashCode(), denseRight.hashCode());

    Vector sparseRight = new SequentialAccessSparseVector(3);
    sparseRight.setQuick(0, 1);
    sparseRight.setQuick(1, 2);
    sparseRight.setQuick(2, 3);
    assertEquals(sparseLeft, sparseRight);
    assertEquals(sparseLeft.hashCode(), sparseRight.hashCode());

    DenseVector emptyLeft = new DenseVector(0);
    Vector emptyRight = new SequentialAccessSparseVector(0);
    assertEquals(emptyLeft, emptyRight);
    assertEquals(emptyLeft.hashCode(), emptyRight.hashCode());
    emptyRight = new RandomAccessSparseVector(0);
    assertEquals(emptyLeft, emptyRight);
    assertEquals(emptyLeft.hashCode(), emptyRight.hashCode());
  }

  @Test
  public void testHashCode() {
    // Make sure that hash([1,0,2]) != hash([1,2,0])
    Vector left = new SequentialAccessSparseVector(3);
    Vector right = new SequentialAccessSparseVector(3);
    left.setQuick(0, 1);
    left.setQuick(2, 2);
    right.setQuick(0, 1);
    right.setQuick(1, 2);
    assertFalse(left.equals(right));
    assertFalse(left.hashCode() == right.hashCode());

    left = new RandomAccessSparseVector(3);
    right = new RandomAccessSparseVector(3);
    left.setQuick(0, 1);
    left.setQuick(2, 2);
    right.setQuick(0, 1);
    right.setQuick(1, 2);
    assertFalse(left.equals(right));
    assertFalse(left.hashCode() == right.hashCode());

    // Make sure that hash([1,0,2,0,0,0]) != hash([1,0,2])
    right = new SequentialAccessSparseVector(5);
    right.setQuick(0, 1);
    right.setQuick(2, 2);
    assertFalse(left.equals(right));
    assertFalse(left.hashCode() == right.hashCode());

    right = new RandomAccessSparseVector(5);
    right.setQuick(0, 1);
    right.setQuick(2, 2);
    assertFalse(left.equals(right));
    assertFalse(left.hashCode() == right.hashCode());
  }

  @Test
  public void testIteratorRasv() {
    testIterator(new RandomAccessSparseVector(99));
    testEmptyAllIterator(new RandomAccessSparseVector(0));
    testExample1NonZeroIterator(new RandomAccessSparseVector(13));
  }

  @Test
  public void testIteratorSasv() {
    testIterator(new SequentialAccessSparseVector(99));
    testEmptyAllIterator(new SequentialAccessSparseVector(0));
    testExample1NonZeroIterator(new SequentialAccessSparseVector(13));
  }

  @Test
  public void testIteratorDense() {
    testIterator(new DenseVector(99));
    testEmptyAllIterator(new DenseVector(0));
    testExample1NonZeroIterator(new DenseVector(13));
  }

  private void testIterator(Vector vector) {
    testSkips(vector.like());
    testSkipsLast(vector.like());
    testEmptyNonZeroIterator(vector.like());
    testSingleNonZeroIterator(vector.like());
  }

  private void testSkips(Vector vector) {
    vector.set(0, 1);
    vector.set(2, 2);
    vector.set(4, 3);
    vector.set(6, 4);

    // Test non zero iterator.
    Iterator<Element> it = vector.iterateNonZero();
    Element element = null;
    int i = 0;
    while (it.hasNext()) {  // hasNext is called more often than next
      if (i % 2 == 0) {
        element = it.next();
      }
      //noinspection ConstantConditions
      assertEquals(element.index(), 2* (i/2));
      assertEquals(element.get(), vector.get(2* (i/2)), 0);
      ++i;
    }
    assertEquals(7, i);  // Last element is print only once.

    // Test all iterator.
    it = vector.iterator();
    element = null;
    i = 0;
    while (it.hasNext()) { // hasNext is called more often than next
      if (i % 2 == 0) {
        element = it.next();
      }
      //noinspection ConstantConditions
      assertEquals(element.index(), i/2);
      assertEquals(element.get(), vector.get(i/2), 0);
      ++i;
    }
    assertEquals(197, i);  // Last element is print only once.
  }

  private void testSkipsLast(Vector vector) {
    vector.set(1, 6);
    vector.set(98, 6);

    // Test non zero iterator.
    Iterator<Element> it = vector.iterateNonZero();

    int i = 0;
    while (it.hasNext()) {  // hasNext is called more often than next
      it.next();
      ++i;
    }
    assertEquals(2, i);  // Last element is print only once.

    // Test all iterator.
    it = vector.iterator();
    i = 0;
    while (it.hasNext()) { // hasNext is called more often than next
      Element element = it.next();
      assertEquals(i, element.index());
      ++i;
    }
    assertFalse(it.hasNext());
    assertEquals(99, i);  // Last element is print only once.
  }

  // Test NonZeroIterator on an list with 0 elements
  private void testEmptyNonZeroIterator(Vector vector) {
    // Test non zero iterator.
    Iterator<Element> it = vector.iterateNonZero();
    int i = 0;
    while (it.hasNext()) {
      ++i;
    }
    assertEquals(0, i);

    it = vector.iterateNonZero();
    assertFalse(it.hasNext());
    try {
      it.next();
      fail();
    } catch (NoSuchElementException e) {
      // expected;
    }
  }

  // Test AllIterator on an list with 0 cardinality
  private void testEmptyAllIterator(Vector vector) {
    // Test non zero iterator.
    Iterator<Element> it = vector.iterator();
    int i = 0;
    while (it.hasNext()) {
      ++i;
    }
    assertEquals(0, i);

    it = vector.iterateNonZero();
    assertFalse(it.hasNext());
    try {
      it.next();
      fail();
    } catch (NoSuchElementException e) {
      // expected;
    }

    it = vector.iterator();
    assertFalse(it.hasNext());
    try {
      it.next();
      fail();
    } catch (NoSuchElementException e) {
      // expected;
    }
  }

  // Test NonZeroIterator on an list with 1 elements
  private void testSingleNonZeroIterator(Vector vector) {
    vector.set(1, 6);
    // Test non zero iterator.
    Iterator<Element> it = vector.iterateNonZero();
    for (int i = 0; i < 10; ++i) {
      assertTrue(it.hasNext());
    }

    it = vector.iterateNonZero();
    it.next();
    for (int i = 0; i < 10; ++i) {
      assertFalse(it.hasNext());
    }
    try {
      it.next();
      fail();
    } catch (NoSuchElementException e) {
      // expected;
    }
  }

  // Test NonZeroIterator on double[] { 0, 2, 0, 0, 8, 3, 0, 6, 0, 1, 1, 2, 1 }
  private void testExample1NonZeroIterator(Vector vector) {
    double[] val = new double[] { 0, 2, 0, 0, 8, 3, 0, 6, 0, 1, 1, 2, 1 };
    for (int i = 0; i < val.length; ++i) {
      vector.set(i, val[i]);
    }

    Set<Integer> expected = Sets.newHashSet(1, 4, 5, 7, 9, 10, 11, 12);
    Set<Double> expectedValue = Sets.newHashSet(2.0, 8.0, 3.0, 6.0, 1.0);
    // Test non zero iterator.
    Iterator<Element> it = vector.iterateNonZero();
    int i = 0;
    while (it.hasNext()) {
      Element e = it.next();
      assertTrue(expected.contains(e.index()));
      assertTrue(expectedValue.contains(e.get()));
      ++i;
    }
    assertEquals(8, i);

    // Check if the non zero elements are correct.
    assertEquals(8, vector.getNumNonZeroElements());

    // Set one element to 0.
    it = vector.iterateNonZero();
    i = 0;
    while (it.hasNext()) {
      Element e = it.next();
      if (e.index() == 5) {
        e.set(0.0);
      }
      ++i;
    }
    assertEquals(8, i);
    assertEquals(7, vector.getNumNonZeroElements());

    // Remove one element
    it = vector.iterateNonZero();
    i = 0;
    while (it.hasNext()) {
      Element e = it.next();
      if (e.index() == 5) {
        vector.set(5, 0.0);
      }
      ++i;
    }
    assertEquals(7, i); // This just got messed up.
    // TODO: throw an exception if the underlying hashmap or array length is modified.
    assertEquals(7, vector.getNumNonZeroElements());
  }
}<|MERGE_RESOLUTION|>--- conflicted
+++ resolved
@@ -794,11 +794,7 @@
   @Test
   public void testEmptyAggregate2() {
     assertEquals(3.0, new DenseVector(new double[]{1}).aggregate(
-<<<<<<< HEAD
-        new DenseVector(new double[]{2}),Functions.MIN, Functions.PLUS), EPSILON);
-=======
         new DenseVector(new double[]{2}), Functions.MIN, Functions.PLUS), EPSILON);
->>>>>>> a00659e2
     assertEquals(0,
         new DenseVector(new double[0]).aggregate(new DenseVector(new double[0]), Functions.MIN, Functions.PLUS), 0);
   }
