/*
 * Licensed to the Apache Software Foundation (ASF) under one or more
 * contributor license agreements.  See the NOTICE file distributed with
 * this work for additional information regarding copyright ownership.
 * The ASF licenses this file to You under the Apache License, Version 2.0
 * (the "License"); you may not use this file except in compliance with
 * the License.  You may obtain a copy of the License at
 *
 *     http://www.apache.org/licenses/LICENSE-2.0
 *
 * Unless required by applicable law or agreed to in writing, software
 * distributed under the License is distributed on an "AS IS" BASIS,
 * WITHOUT WARRANTIES OR CONDITIONS OF ANY KIND, either express or implied.
 * See the License for the specific language governing permissions and
 * limitations under the License.
 */

package org.apache.mahout.math;

import java.util.Collection;
import java.util.Iterator;
import java.util.NoSuchElementException;
import java.util.Set;

import org.apache.mahout.math.Vector.Element;
import org.apache.mahout.math.function.Functions;
import org.junit.Test;

import com.google.common.collect.Sets;

public final class VectorTest extends MahoutTestCase {

  @Test
  public void testSparseVector()  {
    Vector vec1 = new RandomAccessSparseVector(3);
    Vector vec2 = new RandomAccessSparseVector(3);
    doTestVectors(vec1, vec2);
  }

  @Test
  public void testSparseVectorFullIteration() {
    int[] index = {0, 1, 2, 3, 4, 5};
    double[] values = {1, 2, 3, 4, 5, 6};

    assertEquals(index.length, values.length);

    int n = index.length;

    Vector vector = new SequentialAccessSparseVector(n);
    for (int i = 0; i < n; i++) {
      vector.set(index[i], values[i]);
    }

    for (int i = 0; i < n; i++) {
      assertEquals(vector.get(i), values[i], EPSILON);
    }

    int elements = 0;
    for (Element ignore : vector) {
      elements++;
    }
    assertEquals(n, elements);

    assertFalse(new SequentialAccessSparseVector(0).iterator().hasNext());
  }

  @Test
  public void testSparseVectorSparseIteration() {
    int[] index = {0, 1, 2, 3, 4, 5};
    double[] values = {1, 2, 3, 4, 5, 6};

    assertEquals(index.length, values.length);

    int n = index.length;

    Vector vector = new SequentialAccessSparseVector(n);
    for (int i = 0; i < n; i++) {
      vector.set(index[i], values[i]);
    }

    for (int i = 0; i < n; i++) {
      assertEquals(vector.get(i), values[i], EPSILON);
    }

    int elements = 0;
    Iterator<Element> it = vector.iterateNonZero();
    while (it.hasNext()) {
      it.next();
      elements++;
    }
    assertEquals(n, elements);

    Vector empty = new SequentialAccessSparseVector(0);
    assertFalse(empty.iterateNonZero().hasNext());
  }

  @Test
  public void testEquivalent()  {
    //names are not used for equivalent
    RandomAccessSparseVector randomAccessLeft = new RandomAccessSparseVector(3);
    Vector sequentialAccessLeft = new SequentialAccessSparseVector(3);
    Vector right = new DenseVector(3);
    randomAccessLeft.setQuick(0, 1);
    randomAccessLeft.setQuick(1, 2);
    randomAccessLeft.setQuick(2, 3);
    sequentialAccessLeft.setQuick(0,1);
    sequentialAccessLeft.setQuick(1,2);
    sequentialAccessLeft.setQuick(2,3);
    right.setQuick(0, 1);
    right.setQuick(1, 2);
    right.setQuick(2, 3);
    assertEquals(randomAccessLeft, right);
    assertEquals(sequentialAccessLeft, right);
    assertEquals(sequentialAccessLeft, randomAccessLeft);

    Vector leftBar = new DenseVector(3);
    leftBar.setQuick(0, 1);
    leftBar.setQuick(1, 2);
    leftBar.setQuick(2, 3);
    assertEquals(leftBar, right);
    assertEquals(randomAccessLeft, right);
    assertEquals(sequentialAccessLeft, right);

    Vector rightBar = new RandomAccessSparseVector(3);
    rightBar.setQuick(0, 1);
    rightBar.setQuick(1, 2);
    rightBar.setQuick(2, 3);
    assertEquals(randomAccessLeft, rightBar);

    right.setQuick(2, 4);
    assertFalse(randomAccessLeft.equals(right));
    right = new DenseVector(4);
    right.setQuick(0, 1);
    right.setQuick(1, 2);
    right.setQuick(2, 3);
    right.setQuick(3, 3);
    assertFalse(randomAccessLeft.equals(right));
    randomAccessLeft = new RandomAccessSparseVector(2);
    randomAccessLeft.setQuick(0, 1);
    randomAccessLeft.setQuick(1, 2);
    assertFalse(randomAccessLeft.equals(right));

    Vector dense = new DenseVector(3);
    right = new DenseVector(3);
    right.setQuick(0, 1);
    right.setQuick(1, 2);
    right.setQuick(2, 3);
    dense.setQuick(0, 1);
    dense.setQuick(1, 2);
    dense.setQuick(2, 3);
    assertEquals(dense, right);

    RandomAccessSparseVector sparse = new RandomAccessSparseVector(3);
    randomAccessLeft = new RandomAccessSparseVector(3);
    sparse.setQuick(0, 1);
    sparse.setQuick(1, 2);
    sparse.setQuick(2, 3);
    randomAccessLeft.setQuick(0, 1);
    randomAccessLeft.setQuick(1, 2);
    randomAccessLeft.setQuick(2, 3);
    assertEquals(randomAccessLeft, sparse);

    Vector v1 = new VectorView(randomAccessLeft, 0, 2);
    Vector v2 = new VectorView(right, 0, 2);
    assertEquals(v1, v2);
    sparse = new RandomAccessSparseVector(2);
    sparse.setQuick(0, 1);
    sparse.setQuick(1, 2);
    assertEquals(v1, sparse);
  }

  private static void doTestVectors(Vector left, Vector right) {
    left.setQuick(0, 1);
    left.setQuick(1, 2);
    left.setQuick(2, 3);
    right.setQuick(0, 4);
    right.setQuick(1, 5);
    right.setQuick(2, 6);
    double result = left.dot(right);
    assertEquals(32.0, result, EPSILON);
  }

  @Test
  public void testGetDistanceSquared()  {
    Vector v = new DenseVector(5);
    Vector w = new DenseVector(5);
    setUpV(v);
    setUpW(w);
    doTestGetDistanceSquared(v, w);

    v = new RandomAccessSparseVector(5);
    w = new RandomAccessSparseVector(5);
    setUpV(v);
    setUpW(w);
    doTestGetDistanceSquared(v, w);

    v = new SequentialAccessSparseVector(5);
    w = new SequentialAccessSparseVector(5);
    setUpV(v);
    setUpW(w);
    doTestGetDistanceSquared(v, w);

  }

  @Test
  public void testAddTo() throws Exception {
    Vector v = new DenseVector(4);
    Vector w = new DenseVector(4);
    v.setQuick(0, 1);
    v.setQuick(1, 2);
    v.setQuick(2, 0);
    v.setQuick(3, 4);

    w.setQuick(0, 1);
    w.setQuick(1, 1);
    w.setQuick(2, 1);
    w.setQuick(3, 1);

    w.assign(v, Functions.PLUS);
    Vector gold = new DenseVector(new double[]{2, 3, 1, 5});
    assertEquals(w, gold);
    assertFalse(v.equals(gold));
  }


  private static void setUpV(Vector v) {
    v.setQuick(1, 2);
    v.setQuick(2, -4);
    v.setQuick(3, -9);
  }

  private static void setUpW(Vector w) {
    w.setQuick(0, -5);
    w.setQuick(1, -1);
    w.setQuick(2, 9);
    w.setQuick(3, 0.1);
    w.setQuick(4, 2.1);
  }

  private static void doTestGetDistanceSquared(Vector v, Vector w) {
    double expected = v.minus(w).getLengthSquared();
    assertEquals(expected, v.getDistanceSquared(w), 1.0e-6);
  }

  @Test
  public void testGetLengthSquared()  {
    Vector v = new DenseVector(5);
    setUpV(v);
    doTestGetLengthSquared(v);
    v = new RandomAccessSparseVector(5);
    setUpV(v);
    doTestGetLengthSquared(v);
    v = new SequentialAccessSparseVector(5);
    setUpV(v);
    doTestGetLengthSquared(v);
  }

  public static double lengthSquaredSlowly(Vector v) {
    double d = 0.0;
    for (int i = 0; i < v.size(); i++) {
      double value = v.get(i);
      d += value * value;
    }
    return d;
  }

  private static void doTestGetLengthSquared(Vector v) {
    double expected = lengthSquaredSlowly(v);
    assertEquals("v.getLengthSquared() != sum_of_squared_elements(v)", expected, v.getLengthSquared(), 0.0);

    v.set(v.size()/2, v.get(v.size()/2) + 1.0);
    expected = lengthSquaredSlowly(v);
    assertEquals("mutation via set() fails to change lengthSquared", expected, v.getLengthSquared(), EPSILON);

    v.setQuick(v.size()/5, v.get(v.size()/5) + 1.0);
    expected = lengthSquaredSlowly(v);
    assertEquals("mutation via setQuick() fails to change lengthSquared", expected, v.getLengthSquared(), EPSILON);

    Iterator<Element> it = v.iterator();
    while (it.hasNext()) {
      Element e = it.next();
      if (e.index() == v.size() - 2) {
        e.set(e.get() - 5.0);
      }
    }
    expected = lengthSquaredSlowly(v);
    assertEquals("mutation via dense iterator.set fails to change lengthSquared",
                 expected, v.getLengthSquared(), EPSILON);

    it = v.iterateNonZero();
    int i = 0;
    while (it.hasNext()) {
      i++;
      Element e = it.next();
      if (i == v.getNumNondefaultElements() - 1) {
        e.set(e.get() - 5.0);
      }
    }
    expected = lengthSquaredSlowly(v);
    assertEquals("mutation via sparse iterator.set fails to change lengthSquared", expected, v.getLengthSquared(), EPSILON);

    v.assign(3.0);
    expected = lengthSquaredSlowly(v);
    assertEquals("mutation via assign(double) fails to change lengthSquared", expected, v.getLengthSquared(), EPSILON);

    v.assign(Functions.SQUARE);
    expected = lengthSquaredSlowly(v);
    assertEquals("mutation via assign(square) fails to change lengthSquared", expected, v.getLengthSquared(), EPSILON);

    v.assign(new double[v.size()]);
    expected = lengthSquaredSlowly(v);
    assertEquals("mutation via assign(double[]) fails to change lengthSquared", expected, v.getLengthSquared(), EPSILON);

    v.getElement(v.size()/2).set(2.5);
    expected = lengthSquaredSlowly(v);
    assertEquals("mutation via v.getElement().set() fails to change lengthSquared", expected, v.getLengthSquared(), EPSILON);

    v.normalize();
    expected = lengthSquaredSlowly(v);
    assertEquals("mutation via normalize() fails to change lengthSquared", expected, v.getLengthSquared(), EPSILON);

    v.set(0, 1.5);
    v.normalize(1.0);
    expected = lengthSquaredSlowly(v);
    assertEquals("mutation via normalize(double) fails to change lengthSquared", expected, v.getLengthSquared(), EPSILON);

    v.times(2.0);
    expected = lengthSquaredSlowly(v);
    assertEquals("mutation via times(double) fails to change lengthSquared", expected, v.getLengthSquared(), EPSILON);

    v.times(v);
    expected = lengthSquaredSlowly(v);
    assertEquals("mutation via times(vector) fails to change lengthSquared", expected, v.getLengthSquared(), EPSILON);

    v.assign(Functions.POW, 3.0);
    expected = lengthSquaredSlowly(v);
    assertEquals("mutation via assign(pow, 3.0) fails to change lengthSquared", expected, v.getLengthSquared(), EPSILON);

    v.assign(v, Functions.PLUS);
    expected = lengthSquaredSlowly(v);
    assertEquals("mutation via assign(v,plus) fails to change lengthSquared", expected, v.getLengthSquared(), EPSILON);
  }

  @Test
  public void testIterator() {

    Collection<Integer> expectedIndices = Sets.newHashSet();
    int i = 1;
    while (i <= 20) {
      expectedIndices.add(i * (i + 1) / 2);
      i++;
    }

    Vector denseVector = new DenseVector(i * i);
    for (int index : expectedIndices) {
      denseVector.set(index, (double) 2 * index);
    }
    doTestIterators(denseVector, expectedIndices);

    Vector randomAccessVector = new RandomAccessSparseVector(i * i);
    for (int index : expectedIndices) {
      randomAccessVector.set(index, (double) 2 * index);
    }
    doTestIterators(randomAccessVector, expectedIndices);

    Vector sequentialVector = new SequentialAccessSparseVector(i * i);
    for (int index : expectedIndices) {
      sequentialVector.set(index, (double) 2 * index);
    }
    doTestIterators(sequentialVector, expectedIndices);
  }

  private static void doTestIterators(Vector vector, Collection<Integer> expectedIndices) {
    expectedIndices = Sets.newHashSet(expectedIndices);
    Iterator<Element> allIterator = vector.iterator();
    int index = 0;
    while (allIterator.hasNext()) {
      Element element = allIterator.next();
      assertEquals(index, element.index());
      if (expectedIndices.contains(index)) {
        assertEquals((double) index * 2, element.get(), EPSILON);
      } else {
        assertEquals(0.0, element.get(), EPSILON);
      }
      index++;
    }

    Iterator<Element> nonZeroIterator = vector.iterateNonZero();
    while (nonZeroIterator.hasNext()) {
      Element element = nonZeroIterator.next();
      index = element.index();
      assertTrue(expectedIndices.contains(index));
      assertEquals((double) index * 2, element.get(), EPSILON);
      expectedIndices.remove(index);
    }
    assertTrue(expectedIndices.isEmpty());
  }

  @Test
  public void testNormalize()  {
    Vector vec1 = new RandomAccessSparseVector(3);

    vec1.setQuick(0, 1);
    vec1.setQuick(1, 2);
    vec1.setQuick(2, 3);
    Vector norm = vec1.normalize();
    assertNotNull("norm1 is null and it shouldn't be", norm);

    Vector vec2 = new SequentialAccessSparseVector(3);

    vec2.setQuick(0, 1);
    vec2.setQuick(1, 2);
    vec2.setQuick(2, 3);
    Vector norm2 = vec2.normalize();
    assertNotNull("norm1 is null and it shouldn't be", norm2);

    Vector expected = new RandomAccessSparseVector(3);

    expected.setQuick(0, 0.2672612419124244);
    expected.setQuick(1, 0.5345224838248488);
    expected.setQuick(2, 0.8017837257372732);

    assertEquals(expected, norm);

    norm = vec1.normalize(2);
    assertEquals(expected, norm);

    norm2 = vec2.normalize(2);
    assertEquals(expected, norm2);

    norm = vec1.normalize(1);
    norm2 = vec2.normalize(1);
    expected.setQuick(0, 1.0 / 6);
    expected.setQuick(1, 2.0 / 6);
    expected.setQuick(2, 3.0 / 6);
    assertEquals(expected, norm);
    assertEquals(expected, norm2);
    norm = vec1.normalize(3);
    //expected = vec1.times(vec1).times(vec1);

    // double sum = expected.zSum();
    // cube = Math.pow(sum, 1.0/3);
    double cube = Math.pow(36, 1.0 / 3);
    expected = vec1.divide(cube);

    assertEquals(norm, expected);

    norm = vec1.normalize(Double.POSITIVE_INFINITY);
    norm2 = vec2.normalize(Double.POSITIVE_INFINITY);
    // The max is 3, so we divide by that.
    expected.setQuick(0, 1.0 / 3);
    expected.setQuick(1, 2.0 / 3);
    expected.setQuick(2, 3.0 / 3);
    assertEquals(norm, expected);
    assertEquals(norm2, expected);

    norm = vec1.normalize(0);
    // The max is 3, so we divide by that.
    expected.setQuick(0, 1.0 / 3);
    expected.setQuick(1, 2.0 / 3);
    expected.setQuick(2, 3.0 / 3);
    assertEquals(norm, expected);

    try {
      vec1.normalize(-1);
      fail();
    } catch (IllegalArgumentException e) {
      // expected
    }

    try {
      vec2.normalize(-1);
      fail();
    } catch (IllegalArgumentException e) {
      // expected
    }
  }

  @Test
  public void testLogNormalize() {
    Vector vec1 = new RandomAccessSparseVector(3);

    vec1.setQuick(0, 1);
    vec1.setQuick(1, 2);
    vec1.setQuick(2, 3);
    Vector norm = vec1.logNormalize();
    assertNotNull("norm1 is null and it shouldn't be", norm);

    Vector vec2 = new SequentialAccessSparseVector(3);

    vec2.setQuick(0, 1);
    vec2.setQuick(1, 2);
    vec2.setQuick(2, 3);
    Vector norm2 = vec2.logNormalize();
    assertNotNull("norm1 is null and it shouldn't be", norm2);

    Vector expected = new DenseVector(new double[]{
      0.2672612419124244, 0.4235990463273581, 0.5345224838248488
    });

    assertVectorEquals(expected, norm, 1.0e-15);
    assertVectorEquals(expected, norm2, 1.0e-15);

    norm = vec1.logNormalize(2);
    assertVectorEquals(expected, norm, 1.0e-15);

    norm2 = vec2.logNormalize(2);
    assertVectorEquals(expected, norm2, 1.0e-15);

    try {
      vec1.logNormalize(1);
      fail("Should fail with power == 1");
    } catch (IllegalArgumentException e) {
      // expected
    }

    try {
      vec1.logNormalize(-1);
      fail("Should fail with negative power");
    } catch (IllegalArgumentException e) {
      // expected
    }

    try {
      vec2.logNormalize(Double.POSITIVE_INFINITY);
      fail("Should fail with positive infinity norm");
    } catch (IllegalArgumentException e) {
      // expected
    }
  }

  private static void assertVectorEquals(Vector expected, Vector actual, double epsilon) {
    assertEquals(expected.size(), actual.size());
    for (Element x : expected) {
      assertEquals(x.get(), actual.get(x.index()), epsilon);
    }
  }

  @Test
  public void testMax()  {
    Vector vec1 = new RandomAccessSparseVector(3);

    vec1.setQuick(0, -1);
    vec1.setQuick(1, -3);
    vec1.setQuick(2, -2);

    double max = vec1.maxValue();
    assertEquals(-1.0, max, 0.0);

    int idx = vec1.maxValueIndex();
    assertEquals(0, idx);

    vec1 = new RandomAccessSparseVector(3);

    vec1.setQuick(0, -1);
    vec1.setQuick(2, -2);

    max = vec1.maxValue();
    assertEquals(0.0, max, 0.0);

    idx = vec1.maxValueIndex();
    assertEquals(1, idx);

    vec1 = new SequentialAccessSparseVector(3);

    vec1.setQuick(0, -1);
    vec1.setQuick(2, -2);

    max = vec1.maxValue();
    assertEquals(0.0, max, 0.0);

    idx = vec1.maxValueIndex();
    assertEquals(1, idx);

    vec1 = new DenseVector(3);

    vec1.setQuick(0, -1);
    vec1.setQuick(2, -2);

    max = vec1.maxValue();
    assertEquals(0.0, max, 0.0);

    idx = vec1.maxValueIndex();
    assertEquals(1, idx);

    vec1 = new RandomAccessSparseVector(3);
    max = vec1.maxValue();
    assertEquals(0.0, max, EPSILON);

    vec1 = new DenseVector(3);
    max = vec1.maxValue();
    assertEquals(0.0, max, EPSILON);

    vec1 = new SequentialAccessSparseVector(3);
    max = vec1.maxValue();
    assertEquals(0.0, max, EPSILON);

    vec1 = new RandomAccessSparseVector(0);
    max = vec1.maxValue();
    assertEquals(Double.NEGATIVE_INFINITY, max, EPSILON);

    vec1 = new DenseVector(0);
    max = vec1.maxValue();
    assertEquals(Double.NEGATIVE_INFINITY, max, EPSILON);

    vec1 = new SequentialAccessSparseVector(0);
    max = vec1.maxValue();
    assertEquals(Double.NEGATIVE_INFINITY, max, EPSILON);

  }

  @Test
  public void testMin()  {
    Vector vec1 = new RandomAccessSparseVector(3);

    vec1.setQuick(0, 1);
    vec1.setQuick(1, 3);
    vec1.setQuick(2, 2);

    double max = vec1.minValue();
    assertEquals(1.0, max, 0.0);

    int idx = vec1.maxValueIndex();
    assertEquals(1, idx);

    vec1 = new RandomAccessSparseVector(3);

    vec1.setQuick(0, -1);
    vec1.setQuick(2, -2);

    max = vec1.maxValue();
    assertEquals(0.0, max, 0.0);

    idx = vec1.maxValueIndex();
    assertEquals(1, idx);

    vec1 = new SequentialAccessSparseVector(3);

    vec1.setQuick(0, -1);
    vec1.setQuick(2, -2);

    max = vec1.maxValue();
    assertEquals(0.0, max, 0.0);

    idx = vec1.maxValueIndex();
    assertEquals(1, idx);

    vec1 = new DenseVector(3);

    vec1.setQuick(0, -1);
    vec1.setQuick(2, -2);

    max = vec1.maxValue();
    assertEquals(0.0, max, 0.0);

    idx = vec1.maxValueIndex();
    assertEquals(1, idx);

    vec1 = new RandomAccessSparseVector(3);
    max = vec1.maxValue();
    assertEquals(0.0, max, EPSILON);

    vec1 = new DenseVector(3);
    max = vec1.maxValue();
    assertEquals(0.0, max, EPSILON);

    vec1 = new SequentialAccessSparseVector(3);
    max = vec1.maxValue();
    assertEquals(0.0, max, EPSILON);

    vec1 = new RandomAccessSparseVector(0);
    max = vec1.maxValue();
    assertEquals(Double.NEGATIVE_INFINITY, max, EPSILON);

    vec1 = new DenseVector(0);
    max = vec1.maxValue();
    assertEquals(Double.NEGATIVE_INFINITY, max, EPSILON);

    vec1 = new SequentialAccessSparseVector(0);
    max = vec1.maxValue();
    assertEquals(Double.NEGATIVE_INFINITY, max, EPSILON);

  }

  @Test
  public void testDenseVector()  {
    Vector vec1 = new DenseVector(3);
    Vector vec2 = new DenseVector(3);
    doTestVectors(vec1, vec2);
  }

  @Test
  public void testVectorView()  {
    RandomAccessSparseVector vec1 = new RandomAccessSparseVector(3);
    RandomAccessSparseVector vec2 = new RandomAccessSparseVector(6);
    SequentialAccessSparseVector vec3 = new SequentialAccessSparseVector(3);
    SequentialAccessSparseVector vec4 = new SequentialAccessSparseVector(6);
    Vector vecV1 = new VectorView(vec1, 0, 3);
    Vector vecV2 = new VectorView(vec2, 2, 3);
    Vector vecV3 = new VectorView(vec3, 0, 3);
    Vector vecV4 = new VectorView(vec4, 2, 3);
    doTestVectors(vecV1, vecV2);
    doTestVectors(vecV3, vecV4);
  }

  /** Asserts a vector using enumeration equals a given dense vector */
  private static void doTestEnumeration(double[] apriori, Vector vector) {
    double[] test = new double[apriori.length];
    Iterator<Element> iter = vector.iterateNonZero();
    while (iter.hasNext()) {
      Element e = iter.next();
      test[e.index()] = e.get();
    }

    for (int i = 0; i < test.length; i++) {
      assertEquals(apriori[i], test[i], EPSILON);
    }
  }

  @Test
  public void testEnumeration()  {
    double[] apriori = {0, 1, 2, 3, 4};

    doTestEnumeration(apriori, new VectorView(new DenseVector(new double[]{
        -2, -1, 0, 1, 2, 3, 4, 5, 6, 7, 8, 9}), 2, 5));

    doTestEnumeration(apriori, new DenseVector(new double[]{0, 1, 2, 3, 4}));

    Vector sparse = new RandomAccessSparseVector(5);
    sparse.set(0, 0);
    sparse.set(1, 1);
    sparse.set(2, 2);
    sparse.set(3, 3);
    sparse.set(4, 4);
    doTestEnumeration(apriori, sparse);

    sparse = new SequentialAccessSparseVector(5);
    sparse.set(0, 0);
    sparse.set(1, 1);
    sparse.set(2, 2);
    sparse.set(3, 3);
    sparse.set(4, 4);
    doTestEnumeration(apriori, sparse);

  }

  @Test
  public void testAggregation()  {
    Vector v = new DenseVector(5);
    Vector w = new DenseVector(5);
    setUpFirstVector(v);
    setUpSecondVector(w);
    doTestAggregation(v, w);
    v = new RandomAccessSparseVector(5);
    w = new RandomAccessSparseVector(5);
    setUpFirstVector(v);
    doTestAggregation(v, w);
    setUpSecondVector(w);
    doTestAggregation(w, v);
    v = new SequentialAccessSparseVector(5);
    w = new SequentialAccessSparseVector(5);
    setUpFirstVector(v);
    doTestAggregation(v, w);
    setUpSecondVector(w);
    doTestAggregation(w, v);
  }

  private static void doTestAggregation(Vector v, Vector w) {
    assertEquals("aggregate(plus, pow(2)) not equal to " + v.getLengthSquared(),
        v.getLengthSquared(),
        v.aggregate(Functions.PLUS, Functions.pow(2)), EPSILON);
    assertEquals("aggregate(plus, abs) not equal to " + v.norm(1),
        v.norm(1),
        v.aggregate(Functions.PLUS, Functions.ABS), EPSILON);
    assertEquals("aggregate(max, abs) not equal to " + v.norm(Double.POSITIVE_INFINITY),
        v.norm(Double.POSITIVE_INFINITY),
        v.aggregate(Functions.MAX, Functions.ABS), EPSILON);

    assertEquals("v.dot(w) != v.aggregate(w, plus, mult)",
        v.dot(w),
        v.aggregate(w, Functions.PLUS, Functions.MULT), EPSILON);
    assertEquals("|(v-w)|^2 != v.aggregate(w, plus, chain(pow(2), minus))",
        v.minus(w).dot(v.minus(w)),
        v.aggregate(w, Functions.PLUS, Functions.chain(Functions.pow(2), Functions.MINUS)), EPSILON);
  }

  @Test(expected = IllegalArgumentException.class)
  public void testEmptyAggregate1() {
    assertEquals(1.0, new DenseVector(new double[]{1}).aggregate(Functions.MIN, Functions.IDENTITY), EPSILON);
    assertEquals(1.0, new DenseVector(new double[]{2, 1}).aggregate(Functions.MIN, Functions.IDENTITY), EPSILON);
    new DenseVector(new double[0]).aggregate(Functions.MIN, Functions.IDENTITY);
  }

  @Test(expected = IllegalArgumentException.class)
  public void testEmptyAggregate2() {
    assertEquals(3.0, new DenseVector(new double[]{1}).aggregate(
        new DenseVector(new double[]{2}),Functions.MIN, Functions.PLUS), EPSILON);
    new DenseVector(new double[0]).aggregate(new DenseVector(new double[0]), Functions.MIN, Functions.PLUS);
  }

  private static void setUpFirstVector(Vector v) {
    v.setQuick(1, 2);
    v.setQuick(2, 0.5);
    v.setQuick(3, -5);
  }

  private static void setUpSecondVector(Vector v) {
    v.setQuick(0, 3);
    v.setQuick(1, -1.5);
    v.setQuick(2, -5);
    v.setQuick(3, 2);
  }

  @Test
  public void testHashCodeEquivalence() {
    // Hash codes must be equal if the vectors are considered equal
    Vector sparseLeft = new RandomAccessSparseVector(3);
    Vector denseRight = new DenseVector(3);
    sparseLeft.setQuick(0, 1);
    sparseLeft.setQuick(1, 2);
    sparseLeft.setQuick(2, 3);
    denseRight.setQuick(0, 1);
    denseRight.setQuick(1, 2);
    denseRight.setQuick(2, 3);
    assertEquals(sparseLeft, denseRight);
    assertEquals(sparseLeft.hashCode(), denseRight.hashCode());

    sparseLeft = new SequentialAccessSparseVector(3);
    sparseLeft.setQuick(0, 1);
    sparseLeft.setQuick(1, 2);
    sparseLeft.setQuick(2, 3);
    assertEquals(sparseLeft, denseRight);
    assertEquals(sparseLeft.hashCode(), denseRight.hashCode());

    Vector denseLeft = new DenseVector(3);
    denseLeft.setQuick(0, 1);
    denseLeft.setQuick(1, 2);
    denseLeft.setQuick(2, 3);
    assertEquals(denseLeft, denseRight);
    assertEquals(denseLeft.hashCode(), denseRight.hashCode());

    Vector sparseRight = new SequentialAccessSparseVector(3);
    sparseRight.setQuick(0, 1);
    sparseRight.setQuick(1, 2);
    sparseRight.setQuick(2, 3);
    assertEquals(sparseLeft, sparseRight);
    assertEquals(sparseLeft.hashCode(), sparseRight.hashCode());

    DenseVector emptyLeft = new DenseVector(0);
    Vector emptyRight = new SequentialAccessSparseVector(0);
    assertEquals(emptyLeft, emptyRight);
    assertEquals(emptyLeft.hashCode(), emptyRight.hashCode());
    emptyRight = new RandomAccessSparseVector(0);
    assertEquals(emptyLeft, emptyRight);
    assertEquals(emptyLeft.hashCode(), emptyRight.hashCode());
  }

  @Test
  public void testHashCode() {
    // Make sure that hash([1,0,2]) != hash([1,2,0])
    Vector left = new SequentialAccessSparseVector(3);
    Vector right = new SequentialAccessSparseVector(3);
    left.setQuick(0, 1);
    left.setQuick(2, 2);
    right.setQuick(0, 1);
    right.setQuick(1, 2);
    assertFalse(left.equals(right));
    assertFalse(left.hashCode() == right.hashCode());

    left = new RandomAccessSparseVector(3);
    right = new RandomAccessSparseVector(3);
    left.setQuick(0, 1);
    left.setQuick(2, 2);
    right.setQuick(0, 1);
    right.setQuick(1, 2);
    assertFalse(left.equals(right));
    assertFalse(left.hashCode() == right.hashCode());

    // Make sure that hash([1,0,2,0,0,0]) != hash([1,0,2])
    right = new SequentialAccessSparseVector(5);
    right.setQuick(0, 1);
    right.setQuick(2, 2);
    assertFalse(left.equals(right));
    assertFalse(left.hashCode() == right.hashCode());

    right = new RandomAccessSparseVector(5);
    right.setQuick(0, 1);
    right.setQuick(2, 2);
    assertFalse(left.equals(right));
    assertFalse(left.hashCode() == right.hashCode());
  }

  @Test
  public void testMergeDiff() {
    Vector left = new SequentialAccessSparseVector(20);
    Vector right = new SequentialAccessSparseVector(20);

    assertEquals(0, AbstractVector.mergeDiff(left, right), 0);

    left.set(5, 1.5);
    assertEquals(1.5 * 1.5, AbstractVector.mergeDiff(left, right), 0);

    right.set(4, 3.1);
    assertEquals(3.1 * 3.1 + 1.5 * 1.5, AbstractVector.mergeDiff(left, right), 0);

    left.set(3, 1.2);
    assertEquals(1.2 * 1.2 + 3.1 * 3.1 + 1.5 * 1.5, AbstractVector.mergeDiff(left, right), 0);

    left.set(6, 2);
    right.set(6, 2);
    right.set(8, 2);
    assertEquals(1.2 * 1.2 + 3.1 * 3.1 + 1.5 * 1.5 + 2 * 2, AbstractVector.mergeDiff(left, right), 0);
  }

  @Test
  public void testRandomScanDiff() {
    Vector left = new SequentialAccessSparseVector(20);
    Vector right = new SequentialAccessSparseVector(20);
    left.set(4, 1.1);
    left.set(6, 2.1);
    right.set(7, 3.1);
    right.set(4, 1.2);

    assertEquals(0.1 * 0.1 + 2.1 * 2.1 + 3.1 * 3.1, AbstractVector.randomScanDiff(left, right), 0);
  }

  @Test
  public void testIteratorRasv() {
    testIterator(new RandomAccessSparseVector(99));
    testEmptyAllIterator(new RandomAccessSparseVector(0));
    testExample1NonZeroIterator(new RandomAccessSparseVector(13));
  }

  @Test
  public void testIteratorSasv() {
    testIterator(new SequentialAccessSparseVector(99));
    testEmptyAllIterator(new SequentialAccessSparseVector(0));
    testExample1NonZeroIterator(new SequentialAccessSparseVector(13));
  }

  @Test
  public void testIteratorDense() {
    testIterator(new DenseVector(99));
    testEmptyAllIterator(new DenseVector(0));
    testExample1NonZeroIterator(new DenseVector(13));
  }

  private void testIterator(Vector vector) {
    testSkips(vector.like());
    testSkipsLast(vector.like());
    testEmptyNonZeroIterator(vector.like());
    testSingleNonZeroIterator(vector.like());
  }

  private void testSkips(Vector vector) {
    vector.set(0, 1);
    vector.set(2, 2);
    vector.set(4, 3);
    vector.set(6, 4);

    // Test non zero iterator.
    Iterator<Element> it = vector.iterateNonZero();
    Element element = null;
    int i = 0;
    while (it.hasNext()) {  // hasNext is called more often than next
      if (i % 2 == 0) {
        element = it.next();
      }
      assertEquals(element.index(), 2* (i/2));
      assertEquals(element.get(), vector.get(2* (i/2)), 0);
      ++i;
    }
    assertEquals(7, i);  // Last element is print only once.

    // Test all iterator.
    it = vector.iterator();
    element = null;
    i = 0;
    while (it.hasNext()) { // hasNext is called more often than next
      if (i % 2 == 0) {
        element = it.next();
      }
      assertEquals(element.index(), i/2);
      assertEquals(element.get(), vector.get(i/2), 0);
      ++i;
    }
    assertEquals(197, i);  // Last element is print only once.
  }

  private void testSkipsLast(Vector vector) {
    vector.set(1, 6);
    vector.set(98, 6);

    // Test non zero iterator.
    Iterator<Element> it = vector.iterateNonZero();

    int i = 0;
    while (it.hasNext()) {  // hasNext is called more often than next
      Element element = it.next();
      ++i;
    }
    assertEquals(2, i);  // Last element is print only once.

    // Test all iterator.
    it = vector.iterator();
    i = 0;
    while (it.hasNext()) { // hasNext is called more often than next
      Element element = it.next();
      assertEquals(i, element.index());
      ++i;
    }
    assertFalse(it.hasNext());
    assertEquals(99, i);  // Last element is print only once.
  }

  // Test NonZeroIterator on an list with 0 elements
  private void testEmptyNonZeroIterator(Vector vector) {
    // Test non zero iterator.
    Iterator<Element> it = vector.iterateNonZero();
    int i = 0;
    while (it.hasNext()) {
      ++i;
    }
    assertEquals(0, i);

    it = vector.iterateNonZero();
    assertFalse(it.hasNext());
    try {
      it.next();
      fail();
    } catch (NoSuchElementException e) {
      // expected;
    }
  }

  // Test AllIterator on an list with 0 cardinality
  private void testEmptyAllIterator(Vector vector) {
    // Test non zero iterator.
    Iterator<Element> it = vector.iterator();
    int i = 0;
    while (it.hasNext()) {
      ++i;
    }
    assertEquals(0, i);

    it = vector.iterateNonZero();
    assertFalse(it.hasNext());
    try {
      it.next();
      fail();
    } catch (NoSuchElementException e) {
      // expected;
    }

    it = vector.iterator();
    assertFalse(it.hasNext());
    try {
      it.next();
      fail();
    } catch (NoSuchElementException e) {
      // expected;
    }
  }

  // Test NonZeroIterator on an list with 1 elements
  private void testSingleNonZeroIterator(Vector vector) {
    vector.set(1, 6);
    // Test non zero iterator.
    Iterator<Element> it = vector.iterateNonZero();
    for (int i = 0; i < 10; ++i) {
      assertTrue(it.hasNext());
    }

    it = vector.iterateNonZero();
    it.next();
    for (int i = 0; i < 10; ++i) {
      assertFalse(it.hasNext());
    }
    try {
      it.next();
      fail();
    } catch (NoSuchElementException e) {
      // expected;
    }
  }

  // Test NonZeroIterator on double[] { 0, 2, 0, 0, 8, 3, 0, 6, 0, 1, 1, 2, 1 }
  private void testExample1NonZeroIterator(Vector vector) {
    double[] val = new double[] { 0, 2, 0, 0, 8, 3, 0, 6, 0, 1, 1, 2, 1 };
    for (int i = 0; i < val.length; ++i) {
      vector.set(i, val[i]);
    }

    Set<Integer> expected = Sets.newHashSet(1, 4, 5, 7, 9, 10, 11, 12);
    Set<Double> expectedValue = Sets.newHashSet(2.0, 8.0, 3.0, 6.0, 1.0);
    // Test non zero iterator.
    Iterator<Element> it = vector.iterateNonZero();
    int i = 0;
    while (it.hasNext()) {
      Element e = it.next();
      assertTrue(expected.contains(e.index()));
      assertTrue(expectedValue.contains(e.get()));
      ++i;
    }
    assertEquals(8, i);

<<<<<<< HEAD
    // Check if the non default elements are correct.
    assertEquals(8, vector.getNumNondefaultElements());
=======
    // Check if the non zero elements are correct.
    assertEquals(8, vector.getNumNonZeroElements());
>>>>>>> f883f034

    // Set one element to 0.
    it = vector.iterateNonZero();
    i = 0;
    while (it.hasNext()) {
      Element e = it.next();
      if (e.index() == 5) {
        e.set(0.0);
      }
      ++i;
    }
    assertEquals(8, i);
<<<<<<< HEAD
    assertEquals(7, vector.getNumNondefaultElements());
=======
    assertEquals(7, vector.getNumNonZeroElements());
>>>>>>> f883f034

    // Remove one element
    it = vector.iterateNonZero();
    i = 0;
    while (it.hasNext()) {
      Element e = it.next();
      if (e.index() == 5) {
        vector.set(5, 0.0);
      }
      ++i;
    }
    assertEquals(7, i); // This just got messed up.
    // TODO: throw an exception if the underlying hashmap or array length is modified.
<<<<<<< HEAD
    assertEquals(7, vector.getNumNondefaultElements());
=======
    assertEquals(7, vector.getNumNonZeroElements());
>>>>>>> f883f034
  }
}<|MERGE_RESOLUTION|>--- conflicted
+++ resolved
@@ -1104,13 +1104,8 @@
     }
     assertEquals(8, i);
 
-<<<<<<< HEAD
-    // Check if the non default elements are correct.
-    assertEquals(8, vector.getNumNondefaultElements());
-=======
     // Check if the non zero elements are correct.
     assertEquals(8, vector.getNumNonZeroElements());
->>>>>>> f883f034
 
     // Set one element to 0.
     it = vector.iterateNonZero();
@@ -1123,11 +1118,7 @@
       ++i;
     }
     assertEquals(8, i);
-<<<<<<< HEAD
-    assertEquals(7, vector.getNumNondefaultElements());
-=======
     assertEquals(7, vector.getNumNonZeroElements());
->>>>>>> f883f034
 
     // Remove one element
     it = vector.iterateNonZero();
@@ -1141,10 +1132,6 @@
     }
     assertEquals(7, i); // This just got messed up.
     // TODO: throw an exception if the underlying hashmap or array length is modified.
-<<<<<<< HEAD
-    assertEquals(7, vector.getNumNondefaultElements());
-=======
     assertEquals(7, vector.getNumNonZeroElements());
->>>>>>> f883f034
   }
 }