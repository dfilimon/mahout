/**
 * Licensed to the Apache Software Foundation (ASF) under one or more
 * contributor license agreements.  See the NOTICE file distributed with
 * this work for additional information regarding copyright ownership.
 * The ASF licenses this file to You under the Apache License, Version 2.0
 * (the "License"); you may not use this file except in compliance with
 * the License.  You may obtain a copy of the License at
 *
 *     http://www.apache.org/licenses/LICENSE-2.0
 *
 * Unless required by applicable law or agreed to in writing, software
 * distributed under the License is distributed on an "AS IS" BASIS,
 * WITHOUT WARRANTIES OR CONDITIONS OF ANY KIND, either express or implied.
 * See the License for the specific language governing permissions and
 * limitations under the License.
 */

/*
Copyright 1999 CERN - European Organization for Nuclear Research.
Permission to use, copy, modify, distribute and sell this software and its documentation for any purpose
is hereby granted without fee, provided that the above copyright notice appear in all copies and
that both that copyright notice and this permission notice appear in supporting documentation.
CERN makes no representations about the suitability of this software for any purpose.
It is provided "as is" without expressed or implied warranty.
*/

package org.apache.mahout.math.function;

<<<<<<< HEAD
import com.google.common.base.Preconditions;
import org.apache.mahout.math.jet.random.engine.MersenneTwister;
=======
>>>>>>> a00659e2

import java.util.Date;

import com.google.common.base.Preconditions;
import org.apache.mahout.math.jet.random.engine.MersenneTwister;


/**
 * Function objects to be passed to generic methods. Contains the functions of {@link java.lang.Math} as function
 * objects, as well as a few more basic functions. <p>Function objects conveniently allow to express arbitrary functions
 * in a generic manner. Essentially, a function object is an object that can perform a function on some arguments. It
 * has a minimal interface: a method <tt>apply</tt> that takes the arguments, computes something and returns some result
 * value. Function objects are comparable to function pointers in C used for call-backs. <p>Unary functions are of type
 * {@link org.apache.mahout.math.function.DoubleFunction}, binary functions of type {@link
 * org.apache.mahout.math.function.DoubleDoubleFunction}. All can be retrieved via <tt>public static final</tt>
 * variables named after the function. Unary predicates are of type
 * {@link DoubleProcedure},
 * binary predicates of type {@link org.apache.mahout.math.function.DoubleDoubleProcedure}. All can be retrieved via
 * <tt>public static final</tt> variables named <tt>isXXX</tt>.
 *
 * <p> Binary functions and predicates also exist as unary functions with the second argument being fixed to a constant.
 * These are generated and retrieved via factory methods (again with the same name as the function). Example: <ul>
 * <li><tt>Functions.pow</tt> gives the function <tt>a<sup>b</sup></tt>. <li><tt>Functions.pow.apply(2,3)==8</tt>.
 * <li><tt>Functions.pow(3)</tt> gives the function <tt>a<sup>3</sup></tt>. <li><tt>Functions.pow(3).apply(2)==8</tt>.
 * </ul> More general, any binary function can be made an unary functions by fixing either the first or the second
 * argument. See methods {@link #bindArg1(org.apache.mahout.math.function.DoubleDoubleFunction ,double)} and {@link
 * #bindArg2(org.apache.mahout.math.function.DoubleDoubleFunction ,double)}. The order of arguments can
 * be swapped so that the first argument becomes the
 * second and vice-versa. See method {@link #swapArgs(org.apache.mahout.math.function.DoubleDoubleFunction)}.
 * Example: <ul> <li><tt>Functions.pow</tt>
 * gives the function <tt>a<sup>b</sup></tt>. <li><tt>Functions.bindArg2(Functions.pow,3)</tt> gives the function
 * <tt>x<sup>3</sup></tt>. <li><tt>Functions.bindArg1(Functions.pow,3)</tt> gives the function <tt>3<sup>x</sup></tt>.
 * <li><tt>Functions.swapArgs(Functions.pow)</tt> gives the function <tt>b<sup>a</sup></tt>. </ul> <p> Even more
 * general, functions can be chained (composed, assembled). Assume we have two unary functions <tt>g</tt> and
 * <tt>h</tt>. The unary function <tt>g(h(a))</tt> applying both in sequence can be generated via {@link
 * #chain(org.apache.mahout.math.function.DoubleFunction , org.apache.mahout.math.function.DoubleFunction)}:
 * <ul> <li><tt>Functions.chain(g,h);</tt> </ul> Assume further we have a binary
 * function <tt>f</tt>. The binary function <tt>g(f(a,b))</tt> can be generated via {@link
 * #chain(org.apache.mahout.math.function.DoubleFunction , org.apache.mahout.math.function.DoubleDoubleFunction)}:
 * <ul> <li><tt>Functions.chain(g,f);</tt> </ul> The binary function
 * <tt>f(g(a),h(b))</tt> can be generated via
 * {@link #chain(org.apache.mahout.math.function.DoubleDoubleFunction , org.apache.mahout.math.function.DoubleFunction ,
 * org.apache.mahout.math.function.DoubleFunction)}: <ul>
 * <li><tt>Functions.chain(f,g,h);</tt> </ul> Arbitrarily complex functions can be composed from these building blocks.
 * For example <tt>sin(a) + cos<sup>2</sup>(b)</tt> can be specified as follows: <ul>
 * <li><tt>chain(plus,sin,chain(square,cos));</tt> </ul> or, of course, as
 * <pre>
 * new DoubleDoubleFunction() {
 * &nbsp;&nbsp;&nbsp;public final double apply(double a, double b) { return Math.sin(a) + Math.pow(Math.cos(b),2); }
 * }
 * </pre>
 * <p> For aliasing see functions. Try this <table> <td class="PRE">
 * <pre>
 * // should yield 1.4399560356056456 in all cases
 * double a = 0.5;
 * double b = 0.2;
 * double v = Math.sin(a) + Math.pow(Math.cos(b),2);
 * log.info(v);
 * Functions F = Functions.functions;
 * DoubleDoubleFunction f = F.chain(F.plus,F.sin,F.chain(F.square,F.cos));
 * log.info(f.apply(a,b));
 * DoubleDoubleFunction g = new DoubleDoubleFunction() {
 * &nbsp;&nbsp;&nbsp;public double apply(double a, double b) { return Math.sin(a) + Math.pow(Math.cos(b),2); }
 * };
 * log.info(g.apply(a,b));
 * </pre>
 * </td> </table>
 *
 * <p> <H3>Performance</H3>
 *
 * Surprise. Using modern non-adaptive JITs such as SunJDK 1.2.2 (java -classic) there seems to be no or only moderate
 * performance penalty in using function objects in a loop over traditional code in a loop. For complex nested function
 * objects (e.g. <tt>F.chain(F.abs,F.chain(F.plus,F.sin,F.chain(F.square,F.cos)))</tt>) the penalty is zero, for trivial
 * functions (e.g. <tt>F.plus</tt>) the penalty is often acceptable. <center> <table border cellpadding="3"
 * cellspacing="0" align="center"> <tr valign="middle" bgcolor="#33CC66" nowrap align="center"> <td nowrap colspan="7">
 * <font size="+2">Iteration Performance [million function evaluations per second]</font><br> <font size="-1">Pentium
 * Pro 200 Mhz, SunJDK 1.2.2, NT, java -classic, </font></td> </tr> <tr valign="middle" bgcolor="#66CCFF" nowrap
 * align="center"> <td nowrap bgcolor="#FF9966" rowspan="2">&nbsp;</td> <td bgcolor="#FF9966" colspan="2"> <p> 30000000
 * iterations</p> </td> <td bgcolor="#FF9966" colspan="2"> 3000000 iterations (10 times less)</td> <td bgcolor="#FF9966"
 * colspan="2">&nbsp;</td> </tr> <tr valign="middle" bgcolor="#66CCFF" nowrap align="center"> <td bgcolor="#FF9966">
 * <tt>F.plus</tt></td> <td bgcolor="#FF9966"><tt>a+b</tt></td> <td bgcolor="#FF9966">
 * <tt>F.chain(F.abs,F.chain(F.plus,F.sin,F.chain(F.square,F.cos)))</tt></td> <td bgcolor="#FF9966">
 * <tt>Math.abs(Math.sin(a) + Math.pow(Math.cos(b),2))</tt></td> <td bgcolor="#FF9966">&nbsp;</td> <td
 * bgcolor="#FF9966">&nbsp;</td> </tr> <tr valign="middle" bgcolor="#66CCFF" nowrap align="center"> <td nowrap
 * bgcolor="#FF9966">&nbsp;</td> <td nowrap>10.8</td> <td nowrap>29.6</td> <td nowrap>0.43</td> <td nowrap>0.35</td> <td
 * nowrap>&nbsp;</td> <td nowrap>&nbsp;</td> </tr> </table></center>
 */
public final class Functions {

  /*
   * <H3>Unary functions</H3>
   */
  /** Function that returns <tt>Math.abs(a)</tt>. */
  public static final DoubleFunction ABS = new DoubleFunction() {
    @Override
    public double apply(double a) {
      return Math.abs(a);
    }
  };

  /** Function that returns <tt>Math.acos(a)</tt>. */
  public static final DoubleFunction ACOS = new DoubleFunction() {
    @Override
    public double apply(double a) {
      return Math.acos(a);
    }
  };

  /** Function that returns <tt>Math.asin(a)</tt>. */
  public static final DoubleFunction ASIN = new DoubleFunction() {
    @Override
    public double apply(double a) {
      return Math.asin(a);
    }
  };

  /** Function that returns <tt>Math.atan(a)</tt>. */
  public static final DoubleFunction ATAN = new DoubleFunction() {
    @Override
    public double apply(double a) {
      return Math.atan(a);
    }
  };

  /** Function that returns <tt>Math.ceil(a)</tt>. */
  public static final DoubleFunction CEIL = new DoubleFunction() {

    @Override
    public double apply(double a) {
      return Math.ceil(a);
    }
  };

  /** Function that returns <tt>Math.cos(a)</tt>. */
  public static final DoubleFunction COS = new DoubleFunction() {

    @Override
    public double apply(double a) {
      return Math.cos(a);
    }
  };

  /** Function that returns <tt>Math.exp(a)</tt>. */
  public static final DoubleFunction EXP = new DoubleFunction() {

    @Override
    public double apply(double a) {
      return Math.exp(a);
    }
  };

  /** Function that returns <tt>Math.floor(a)</tt>. */
  public static final DoubleFunction FLOOR = new DoubleFunction() {

    @Override
    public double apply(double a) {
      return Math.floor(a);
    }
  };

  /** Function that returns its argument. */
  public static final DoubleFunction IDENTITY = new DoubleFunction() {

    @Override
    public double apply(double a) {
      return a;
    }
  };

  /** Function that returns <tt>1.0 / a</tt>. */
  public static final DoubleFunction INV = new DoubleFunction() {

    @Override
    public double apply(double a) {
      return 1.0 / a;
    }
  };

  /** Function that returns <tt>Math.log(a)</tt>. */
  public static final DoubleFunction LOGARITHM = new DoubleFunction() {

    @Override
    public double apply(double a) {
      return Math.log(a);
    }
  };

  /** Function that returns <tt>Math.log(a) / Math.log(2)</tt>. */
  public static final DoubleFunction LOG2 = new DoubleFunction() {

    @Override
    public double apply(double a) {
      return Math.log(a) * 1.4426950408889634;
    }
  };

  /** Function that returns <tt>-a</tt>. */
  public static final DoubleFunction NEGATE = new DoubleFunction() {

    @Override
    public double apply(double a) {
      return -a;
    }
  };

  /** Function that returns <tt>Math.rint(a)</tt>. */
  public static final DoubleFunction RINT = new DoubleFunction() {

    @Override
    public double apply(double a) {
      return Math.rint(a);
    }
  };

  /** Function that returns <tt>a < 0 ? -1 : a > 0 ? 1 : 0</tt>. */
  public static final DoubleFunction SIGN = new DoubleFunction() {

    @Override
    public double apply(double a) {
      return a < 0 ? -1 : a > 0 ? 1 : 0;
    }
  };

  /** Function that returns <tt>Math.sin(a)</tt>. */
  public static final DoubleFunction SIN = new DoubleFunction() {

    @Override
    public double apply(double a) {
      return Math.sin(a);
    }
  };

  /** Function that returns <tt>Math.sqrt(a)</tt>. */
  public static final DoubleFunction SQRT = new DoubleFunction() {

    @Override
    public double apply(double a) {
      return Math.sqrt(a);
    }
  };

  /** Function that returns <tt>a * a</tt>. */
  public static final DoubleFunction SQUARE = new DoubleFunction() {

    @Override
    public double apply(double a) {
      return a * a;
    }
  };

  /** Function that returns <tt> 1 / (1 + exp(-a) </tt> */
  public static final DoubleFunction SIGMOID = new DoubleFunction() {
    @Override
    public double apply(double a) {
      return 1.0 / (1.0 + Math.exp(-a));
    }
  };

  /** Function that returns <tt> a * (1-a) </tt> */
  public static final DoubleFunction SIGMOIDGRADIENT = new DoubleFunction() {
    @Override
    public double apply(double a) {
      return a * (1.0 - a);
    }
  };

  /** Function that returns <tt>Math.tan(a)</tt>. */
  public static final DoubleFunction TAN = new DoubleFunction() {

    @Override
    public double apply(double a) {
      return Math.tan(a);
    }
  };

  /*
   * <H3>Binary functions</H3>
   */

  /** Function that returns <tt>Math.atan2(a,b)</tt>. */
  public static final DoubleDoubleFunction ATAN2 = new DoubleDoubleFunction() {
    @Override
    public double apply(double a, double b) {
      return Math.atan2(a, b);
    }
  };

  /** Function that returns <tt>a < b ? -1 : a > b ? 1 : 0</tt>. */
  public static final DoubleDoubleFunction COMPARE = new DoubleDoubleFunction() {

    @Override
    public double apply(double a, double b) {
      return a < b ? -1 : a > b ? 1 : 0;
    }
  };

  /** Function that returns <tt>a / b</tt>. */
  public static final DoubleDoubleFunction DIV = new DoubleDoubleFunction() {
    @Override
    public double apply(double a, double b) {
      return a / b;
    }

    /**
     * x / 0 = infinity or undefined depending on x
     * @return true iff f(x, 0) = x for any x
     */
    @Override
    public boolean isLikeRightPlus() {
      return false;
    }

    /**
     * 0 / y = 0 unless y = 0
     * @return true iff f(0, y) = 0 for any y
     */
    @Override
    public boolean isLikeLeftMult() {
      return false;
    }

    /**
     * x / 0 = infinity or undefined depending on x
     * @return true iff f(x, 0) = 0 for any x
     */
    @Override
    public boolean isLikeRightMult() {
      return false;
    }

    /**
     * x / y != y / x
     * @return true iff f(x, y) = f(y, x) for any x, y
     */
    @Override
    public boolean isCommutative() {
      return false;
    }

    /**
     * x / (y / z) = x * z / y
     * (x / y) / z = x / (y * z)
     * @return true iff f(x, f(y, z)) = f(f(x, y), z) for any x, y, z
     */
    @Override
    public boolean isAssociative() {
      return false;
    }

  };

  /** Function that returns <tt>a == b ? 1 : 0</tt>. */
  public static final DoubleDoubleFunction EQUALS = new DoubleDoubleFunction() {

    @Override
    public double apply(double a, double b) {
      return a == b ? 1 : 0;
    }

    /**
     * x = y iff y = x
     * @return true iff f(x, y) = f(y, x) for any x, y
     */
    @Override
    public boolean isCommutative() {
      return true;
    }
  };

  /** Function that returns <tt>a > b ? 1 : 0</tt>. */
  public static final DoubleDoubleFunction GREATER = new DoubleDoubleFunction() {

    @Override
    public double apply(double a, double b) {
      return a > b ? 1 : 0;
    }
  };

  /** Function that returns <tt>Math.IEEEremainder(a,b)</tt>. */
  public static final DoubleDoubleFunction IEEE_REMAINDER = new DoubleDoubleFunction() {

    @Override
    public double apply(double a, double b) {
      return Math.IEEEremainder(a, b);
    }
  };

  /** Function that returns <tt>a == b</tt>. */
  public static final DoubleDoubleProcedure IS_EQUAL = new DoubleDoubleProcedure() {

    @Override
    public boolean apply(double a, double b) {
      return a == b;
    }
  };

  /** Function that returns <tt>a < b</tt>. */
  public static final DoubleDoubleProcedure IS_LESS = new DoubleDoubleProcedure() {

    @Override
    public boolean apply(double a, double b) {
      return a < b;
    }
  };

  /** Function that returns <tt>a > b</tt>. */
  public static final DoubleDoubleProcedure IS_GREATER = new DoubleDoubleProcedure() {

    @Override
    public boolean apply(double a, double b) {
      return a > b;
    }
  };

  /** Function that returns <tt>a < b ? 1 : 0</tt>. */
  public static final DoubleDoubleFunction LESS = new DoubleDoubleFunction() {

    @Override
    public double apply(double a, double b) {
      return a < b ? 1 : 0;
    }
  };

  /** Function that returns <tt>Math.log(a) / Math.log(b)</tt>. */
  public static final DoubleDoubleFunction LG = new DoubleDoubleFunction() {

    @Override
    public double apply(double a, double b) {
      return Math.log(a) / Math.log(b);
    }
  };

  /** Function that returns <tt>Math.max(a,b)</tt>. */
  public static final DoubleDoubleFunction MAX = new DoubleDoubleFunction() {

    @Override
    public double apply(double a, double b) {
      return Math.max(a, b);
    }

    /**
     * max(x, 0) = x or 0 depending on the sign of x
     * @return true iff f(x, 0) = x for any x
     */
    @Override
    public boolean isLikeRightPlus() {
      return false;
    }

    /**
     * max(0, y) = y or 0 depending on the sign of y
     * @return true iff f(0, y) = 0 for any y
     */
    @Override
    public boolean isLikeLeftMult() {
      return false;
    }

    /**
     * max(x, 0) = x or 0 depending on the sign of x
     * @return true iff f(x, 0) = 0 for any x
     */
    @Override
    public boolean isLikeRightMult() {
      return false;
    }

    /**
     * max(x, max(y, z)) = max(max(x, y), z)
     * @return true iff f(x, f(y, z)) = f(f(x, y), z) for any x, y, z
     */
    @Override
    public boolean isAssociative() {
      return true;
    }

    /**
     * max(x, y) = max(y, x)
     * @return true iff f(x, y) = f(y, x) for any x, y
     */
    @Override
    public boolean isCommutative() {
      return true;
    }
  };

  public static final DoubleDoubleFunction MAX_ABS = new DoubleDoubleFunction() {

    @Override
    public double apply(double a, double b) {
      return Math.max(Math.abs(a), Math.abs(b));
    }

    /**
     * max(|x|, 0) = |x|
     * @return true iff f(x, 0) = x for any x
     */
    @Override
    public boolean isLikeRightPlus() {
      return true;
    }

    /**
     * max(0, |y|) = |y|
     * @return true iff f(0, y) = 0 for any y
     */
    @Override
    public boolean isLikeLeftMult() {
      return false;
    }

    /**
     * max(|x|, 0) = |x|
     * @return true iff f(x, 0) = 0 for any x
     */
    @Override
    public boolean isLikeRightMult() {
      return false;
    }

    /**
     * max(|x|, max(|y|, |z|)) = max(max(|x|, |y|), |z|)
     * @return true iff f(x, f(y, z)) = f(f(x, y), z) for any x, y, z
     */
    @Override
    public boolean isAssociative() {
      return true;
    }

    /**
     * max(|x|, |y|) = max(|y\, |x\)
     * @return true iff f(x, y) = f(y, x) for any x, y
     */
    @Override
    public boolean isCommutative() {
      return true;
    }
  };

  /** Function that returns <tt>Math.min(a,b)</tt>. */
  public static final DoubleDoubleFunction MIN = new DoubleDoubleFunction() {

    @Override
    public double apply(double a, double b) {
      return Math.min(a, b);
    }

    /**
     * min(x, 0) = x or 0 depending on the sign of x
     * @return true iff f(x, 0) = x for any x
     */
    @Override
    public boolean isLikeRightPlus() {
      return false;
    }

    /**
     * min(0, y) = y or 0 depending on the sign of y
     * @return true iff f(0, y) = 0 for any y
     */
    @Override
    public boolean isLikeLeftMult() {
      return false;
    }

    /**
     * min(x, 0) = x or 0 depending on the sign of x
     * @return true iff f(x, 0) = 0 for any x
     */
    @Override
    public boolean isLikeRightMult() {
      return false;
    }

    /**
     * min(x, min(y, z)) = min(min(x, y), z)
     * @return true iff f(x, f(y, z)) = f(f(x, y), z) for any x, y, z
     */
    @Override
    public boolean isAssociative() {
      return true;
    }

    /**
     * min(x, y) = min(y, x)
     * @return true iff f(x, y) = f(y, x) for any x, y
     */
    @Override
    public boolean isCommutative() {
      return true;
    }
  };

  /** Function that returns <tt>a - b</tt>. */
  public static final DoubleDoubleFunction MINUS = plusMult(-1);

  public static final DoubleDoubleFunction MINUS_SQUARED = new DoubleDoubleFunction() {
    @Override
    public double apply(double x, double y) {
      return (x - y) * (x - y);
    }

    /**
     * (x - 0)^2 = x^2 != x
     * @return true iff f(x, 0) = x for any x
<<<<<<< HEAD
     */
=======
  */
>>>>>>> a00659e2
    @Override
    public boolean isLikeRightPlus() {
      return false;
    }

    /**
     * (0 - y)^2 != 0
     * @return true iff f(0, y) = 0 for any y
     */
    @Override
    public boolean isLikeLeftMult() {
      return false;
    }

    /**
     * (x - 0)^2 != x
     * @return true iff f(x, 0) = 0 for any x
     */
    @Override
    public boolean isLikeRightMult() {
      return false;
    }

    /**
     * (x - y)^2 = (y - x)^2
     * @return true iff f(x, y) = f(y, x) for any x, y
     */
    @Override
    public boolean isCommutative() {
      return true;
    }

    /**
     * (x - (y - z)^2)^2 != ((x - y)^2 - z)^2
     * @return true iff f(x, f(y, z)) = f(f(x, y), z) for any x, y, z
     */
    @Override
    public boolean isAssociative() {
      return false;
    }
  };

  /** Function that returns <tt>a % b</tt>. */
  public static final DoubleDoubleFunction MOD = new DoubleDoubleFunction() {
    @Override
    public double apply(double a, double b) {
      return a % b;
    }
  };

  /** Function that returns <tt>a * b</tt>. */
  public static final DoubleDoubleFunction MULT = new TimesFunction();
<<<<<<< HEAD
  
=======

>>>>>>> a00659e2
  /** Function that returns <tt>a + b</tt>. */
  public static final DoubleDoubleFunction PLUS = plusMult(1);

  /** Function that returns <tt>Math.abs(a) + Math.abs(b)</tt>. */
  public static final DoubleDoubleFunction PLUS_ABS = new DoubleDoubleFunction() {

    @Override
    public double apply(double a, double b) {
      return Math.abs(a) + Math.abs(b);
<<<<<<< HEAD
    }

    /**
     * abs(x) + abs(0) = abs(x) != x
     * @return true iff f(x, 0) = x for any x
     */
    @Override
    public boolean isLikeRightPlus() {
      return false;
    }

    /**
     * abs(0) + abs(y) = abs(y) != 0 unless y = 0
     * @return true iff f(0, y) = 0 for any y
     */
    @Override
=======
    }

    /**
     * abs(x) + abs(0) = abs(x) != x
     * @return true iff f(x, 0) = x for any x
     */
    @Override
    public boolean isLikeRightPlus() {
      return false;
    }
    
    /**
     * abs(0) + abs(y) = abs(y) != 0 unless y = 0
     * @return true iff f(0, y) = 0 for any y
     */
    @Override
>>>>>>> a00659e2
    public boolean isLikeLeftMult() {
      return false;
    }

    /**
     * abs(x) + abs(0) = abs(x) != 0 unless x = 0
     * @return true iff f(x, 0) = 0 for any x
     */
    @Override
    public boolean isLikeRightMult() {
      return false;
    }

    /**
     * abs(x) + abs(abs(y) + abs(z)) = abs(x) + abs(y) + abs(z)
     * abs(abs(x) + abs(y)) + abs(z) = abs(x) + abs(y) + abs(z)
     * @return true iff f(x, f(y, z)) = f(f(x, y), z) for any x, y, z
     */
    @Override
    public boolean isAssociative() {
      return true;
    }

    /**
     * abs(x) + abs(y) = abs(y) + abs(x)
     * @return true iff f(x, y) = f(y, x) for any x, y
     */
    @Override
    public boolean isCommutative() {
      return true;
    }
  };

  public static final DoubleDoubleFunction MINUS_ABS = new DoubleDoubleFunction() {
    @Override
    public double apply(double x, double y) {
      return Math.abs(x - y);
    }

    /**
     * |x - 0| = |x|
     * @return true iff f(x, 0) = x for any x
     */
    @Override
    public boolean isLikeRightPlus() {
      return false;
    }

    /**
     * |0 - y| = |y|
     * @return true iff f(0, y) = 0 for any y
     */
    @Override
    public boolean isLikeLeftMult() {
      return false;
    }

    /**
     * |x - 0| = |x|
     * @return true iff f(x, 0) = 0 for any x
     */
    @Override
    public boolean isLikeRightMult() {
      return false;
    }

    /**
     * |x - y| = |y - x|
     * @return true iff f(x, y) = f(y, x) for any x, y
     */
    @Override
    public boolean isCommutative() {
      return true;
    }

    /**
     * |x - |y - z|| != ||x - y| - z| (|5 - |4 - 3|| = 1; ||5 - 4| - 3| = |1 - 3| = 2)
     * @return true iff f(x, f(y, z)) = f(f(x, y), z) for any x, y, z
     */
    @Override
    public boolean isAssociative() {
      return false;
    }
  };

  /** Function that returns <tt>Math.pow(a,b)</tt>. */
  public static final DoubleDoubleFunction POW = new DoubleDoubleFunction() {

    @Override
    public double apply(double a, double b) {
      return Math.pow(a, b);
    }

    /**
     * x^0 = 1 for any x unless x = 0 (undefined)
     * @return true iff f(x, 0) = x for any x
     */
    @Override
    public boolean isLikeRightPlus() {
      return false;
    }

    /**
     * 0^y = 0 for any y unless y = 0 (undefined, but Math.pow(0, 0) = 1)
     * @return true iff f(0, y) = 0 for any y
     */
    @Override
    public boolean isLikeLeftMult() {
      return false;
    }

    /**
     * x^0 = 1 for any x (even x = 0)
     * @return true iff f(x, 0) = 0 for any x
     */
    @Override
    public boolean isLikeRightMult() {
      return false;
    }

    /**
     * x^y != y^x (2^3 != 3^2)
     * @return true iff f(x, y) = f(y, x) for any x, y
     */
    @Override
    public boolean isCommutative() {
      return false;
    }

    /**
     * x^(y^z) != (x^y)^z ((2^3)^4 = 8^4 = 2^12 != 2^(3^4) = 2^81)
     * @return true iff f(x, f(y, z)) = f(f(x, y), z) for any x, y, z
     */
    @Override
    public boolean isAssociative() {
      return false;
    }
<<<<<<< HEAD
  };

  public static final DoubleDoubleFunction SECOND = new DoubleDoubleFunction() {
    @Override
    public double apply(double x, double y) {
      return y;
    }

    /**
     * f(x, 0) = x for any x
     * @return true iff f(x, 0) = x for any x
     */
    @Override
    public boolean isLikeRightPlus() {
      return false;
    }

    /**
     * f(0, y) = y for any y
     * @return true iff f(0, y) = 0 for any y
     */
    @Override
    public boolean isLikeLeftMult() {
      return false;
    }

    /**
     * f(x, 0) = 0 for any x
     * @return true iff f(x, 0) = 0 for any x
     */
    @Override
    public boolean isLikeRightMult() {
      return true;
    }

    /**
     * f(x, y) = x != y = f(y, x) for any x, y unless x = y
     * @return true iff f(x, y) = f(y, x) for any x, y
     */
    @Override
    public boolean isCommutative() {
      return false;
    }

    /**
     * f(x, f(y, z)) = f(x, z) = z
     * f(f(x, y), z) = z
     * @return true iff f(x, f(y, z)) = f(f(x, y), z) for any x, y, z
     */
    @Override
    public boolean isAssociative() {
      return true;
    }
  };

  /**
   * This function is specifically designed to be used when assigning a vector to one that is all zeros (created
   * by like()). It enables iteration only through the nonzeros of the right hand side by declaring isLikeRightPlus
   * to be true. This is NOT generally true for SECOND (hence the other function above).
   */
  public static final DoubleDoubleFunction SECOND_LEFT_ZERO = new DoubleDoubleFunction() {
    @Override
    public double apply(double x, double y) {
      Preconditions.checkArgument(x == 0, "This special version of SECOND needs x == 0");
      return y;
    }

    /**
     * f(x, 0) = 0 for any x; we're only assigning to left hand sides that are strictly 0
     * @return true iff f(x, 0) = x for any x
     */
    @Override
    public boolean isLikeRightPlus() {
      return true;
    }

    /**
     * f(0, y) = y for any y
     * @return true iff f(0, y) = 0 for any y
     */
    @Override
    public boolean isLikeLeftMult() {
      return false;
    }

    /**
     * f(x, 0) = 0 for any x
     * @return true iff f(x, 0) = 0 for any x
     */
    @Override
    public boolean isLikeRightMult() {
      return true;
    }

    /**
     * f(x, y) = x != y = f(y, x) for any x, y unless x = y
     * @return true iff f(x, y) = f(y, x) for any x, y
     */
    @Override
    public boolean isCommutative() {
      return false;
    }

    /**
     * f(x, f(y, z)) = f(x, z) = z
     * f(f(x, y), z) = z
     * @return true iff f(x, f(y, z)) = f(f(x, y), z) for any x, y, z
     */
    @Override
    public boolean isAssociative() {
      return true;
    }
  };
  public static final DoubleDoubleFunction MULT_SQUARE_LEFT = new DoubleDoubleFunction() {
    @Override
    public double apply(double x, double y) {
      return x * x * y;
    }

    /**
     * x * x * 0 = 0
     * @return true iff f(x, 0) = x for any x
     */
    @Override
    public boolean isLikeRightPlus() {
      return false;
    }

    /**
     * 0 * 0 * y = 0
     * @return true iff f(0, y) = 0 for any y
     */
    @Override
    public boolean isLikeLeftMult() {
      return true;
    }

    /**
     * x * x * 0 = 0
     * @return true iff f(x, 0) = 0 for any x
     */
    @Override
    public boolean isLikeRightMult() {
      return true;
    }

    /**
     * x * x * y != y * y * x
     * @return true iff f(x, y) = f(y, x) for any x, y
     */
    @Override
    public boolean isCommutative() {
      return false;
    }

    /**
     * x * x * y * y * z != x * x * y * x * x * y * z
     * @return true iff f(x, f(y, z)) = f(f(x, y), z) for any x, y, z
     */
    @Override
    public boolean isAssociative() {
      return false;
    }
  };

  public static final DoubleDoubleFunction MULT_RIGHT_PLUS1 = new DoubleDoubleFunction() {

    /**
     * Apply the function to the arguments and return the result
     *
     * @param x a double for the first argument
     * @param y a double for the second argument
     * @return the result of applying the function
     */
    @Override
    public double apply(double x, double y) {
      return x * (y + 1);
    }

    /**
     * x * 1 = x
     * @return true iff f(x, 0) = x for any x
     */
    @Override
    public boolean isLikeRightPlus() {
      return true;
    }

    /**
     * 0 * y = 0
     * @return true iff f(0, y) = 0 for any y
     */
    @Override
    public boolean isLikeLeftMult() {
      return true;
    }

    /**
     * x * 1 = x != 0
     * @return true iff f(x, 0) = 0 for any x
     */
    @Override
    public boolean isLikeRightMult() {
      return false;
    }

    /**
     * x * (y + 1) != y * (x + 1)
     * @return true iff f(x, y) = f(y, x) for any x, y
     */
    @Override
    public boolean isCommutative() {
      return false;
    }

    /**
     * @return true iff f(x, f(y, z)) = f(f(x, y), z) for any x, y, z
     */
    @Override
    public boolean isAssociative() {
      return false;
    }
=======
>>>>>>> a00659e2
  };

  public static final DoubleDoubleFunction SECOND = new DoubleDoubleFunction() {
    @Override
    public double apply(double x, double y) {
      return y;
    }

    /**
     * f(x, 0) = x for any x
     * @return true iff f(x, 0) = x for any x
     */
    @Override
    public boolean isLikeRightPlus() {
      return false;
    }

    /**
     * f(0, y) = y for any y
     * @return true iff f(0, y) = 0 for any y
     */
    @Override
    public boolean isLikeLeftMult() {
      return false;
    }

    /**
     * f(x, 0) = 0 for any x
     * @return true iff f(x, 0) = 0 for any x
     */
    @Override
    public boolean isLikeRightMult() {
      return true;
    }

    /**
     * f(x, y) = x != y = f(y, x) for any x, y unless x = y
     * @return true iff f(x, y) = f(y, x) for any x, y
     */
    @Override
    public boolean isCommutative() {
      return false;
    }

    /**
     * f(x, f(y, z)) = f(x, z) = z
     * f(f(x, y), z) = z
     * @return true iff f(x, f(y, z)) = f(f(x, y), z) for any x, y, z
     */
    @Override
    public boolean isAssociative() {
      return true;
    }
  };

  /**
   * This function is specifically designed to be used when assigning a vector to one that is all zeros (created
   * by like()). It enables iteration only through the nonzeros of the right hand side by declaring isLikeRightPlus
   * to be true. This is NOT generally true for SECOND (hence the other function above).
   */
  public static final DoubleDoubleFunction SECOND_LEFT_ZERO = new DoubleDoubleFunction() {
    @Override
    public double apply(double x, double y) {
      Preconditions.checkArgument(x == 0, "This special version of SECOND needs x == 0");
      return y;
    }

    /**
     * f(x, 0) = 0 for any x; we're only assigning to left hand sides that are strictly 0
     * @return true iff f(x, 0) = x for any x
     */
    @Override
    public boolean isLikeRightPlus() {
      return true;
    }

    /**
     * f(0, y) = y for any y
     * @return true iff f(0, y) = 0 for any y
     */
    @Override
    public boolean isLikeLeftMult() {
      return false;
    }

    /**
     * f(x, 0) = 0 for any x
     * @return true iff f(x, 0) = 0 for any x
     */
    @Override
    public boolean isLikeRightMult() {
      return true;
    }

    /**
     * f(x, y) = x != y = f(y, x) for any x, y unless x = y
     * @return true iff f(x, y) = f(y, x) for any x, y
     */
    @Override
    public boolean isCommutative() {
      return false;
    }

    /**
     * f(x, f(y, z)) = f(x, z) = z
     * f(f(x, y), z) = z
     * @return true iff f(x, f(y, z)) = f(f(x, y), z) for any x, y, z
     */
    @Override
    public boolean isAssociative() {
      return true;
    }
  };
  public static final DoubleDoubleFunction MULT_SQUARE_LEFT = new DoubleDoubleFunction() {
    @Override
    public double apply(double x, double y) {
      return x * x * y;
    }

    /**
     * x * x * 0 = 0
     * @return true iff f(x, 0) = x for any x
     */
    @Override
    public boolean isLikeRightPlus() {
      return false;
    }

    /**
     * 0 * 0 * y = 0
     * @return true iff f(0, y) = 0 for any y
     */
    @Override
    public boolean isLikeLeftMult() {
      return true;
    }

    /**
     * x * x * 0 = 0
     * @return true iff f(x, 0) = 0 for any x
     */
    @Override
    public boolean isLikeRightMult() {
      return true;
    }

    /**
     * x * x * y != y * y * x
     * @return true iff f(x, y) = f(y, x) for any x, y
     */
    @Override
    public boolean isCommutative() {
      return false;
    }

    /**
     * x * x * y * y * z != x * x * y * x * x * y * z
     * @return true iff f(x, f(y, z)) = f(f(x, y), z) for any x, y, z
     */
    @Override
    public boolean isAssociative() {
      return false;
    }
  };

  public static final DoubleDoubleFunction MULT_RIGHT_PLUS1 = new DoubleDoubleFunction() {

    /**
     * Apply the function to the arguments and return the result
     *
     * @param x a double for the first argument
     * @param y a double for the second argument
     * @return the result of applying the function
     */
    @Override
    public double apply(double x, double y) {
      return x * (y + 1);
    }

    /**
     * x * 1 = x
     * @return true iff f(x, 0) = x for any x
     */
    @Override
    public boolean isLikeRightPlus() {
      return true;
    }

    /**
     * 0 * y = 0
     * @return true iff f(0, y) = 0 for any y
     */
    @Override
    public boolean isLikeLeftMult() {
      return true;
    }

    /**
     * x * 1 = x != 0
     * @return true iff f(x, 0) = 0 for any x
     */
    @Override
    public boolean isLikeRightMult() {
      return false;
    }

    /**
     * x * (y + 1) != y * (x + 1)
     * @return true iff f(x, y) = f(y, x) for any x, y
     */
    @Override
    public boolean isCommutative() {
      return false;
    }

    /**
     * @return true iff f(x, f(y, z)) = f(f(x, y), z) for any x, y, z
     */
    @Override
    public boolean isAssociative() {
      return false;
    }
  };

  public static DoubleDoubleFunction reweigh(final double wx, final double wy) {
    final double tw = wx + wy;
    return new DoubleDoubleFunction() {
      @Override
      public double apply(double x, double y) {
        return (wx * x + wy * y) / tw;
      }

      /**
       * f(x, 0) = wx * x / tw = x iff wx = tw (practically, impossible, as tw = wx + wy and wy > 0)
       * @return true iff f(x, 0) = x for any x
       */
      @Override
      public boolean isLikeRightPlus() {
        return wx == tw;
      }

      /**
       * f(0, y) = wy * y / tw = 0 iff y = 0
       * @return true iff f(0, y) = 0 for any y
       */
      @Override
      public boolean isLikeLeftMult() {
        return false;
      }

      /**
       * f(x, 0) = wx * x / tw = 0 iff x = 0
       * @return true iff f(x, 0) = 0 for any x
       */
      @Override
      public boolean isLikeRightMult() {
        return false;
      }

      /**
       * wx * x + wy * y = wx * y + wy * x iff wx = wy
       * @return true iff f(x, y) = f(y, x) for any x, y
       */
      @Override
      public boolean isCommutative() {
        return wx == wy;
      }

      /**
       * @return true iff f(x, f(y, z)) = f(f(x, y), z) for any x, y, z
       */
      @Override
      public boolean isAssociative() {
        return false;
      }
    };
  }

  private Functions() {
  }

  /**
   * Constructs a function that returns <tt>(from<=a && a<=to) ? 1 : 0</tt>. <tt>a</tt> is a variable, <tt>from</tt> and
   * <tt>to</tt> are fixed.
   */
  public static DoubleFunction between(final double from, final double to) {
    return new DoubleFunction() {

      @Override
      public double apply(double a) {
        return from <= a && a <= to ? 1 : 0;
      }
    };
  }

  /**
   * Constructs a unary function from a binary function with the first operand (argument) fixed to the given constant
   * <tt>c</tt>. The second operand is variable (free).
   *
   * @param function a binary function taking operands in the form <tt>function.apply(c,var)</tt>.
   * @return the unary function <tt>function(c,var)</tt>.
   */
  public static DoubleFunction bindArg1(final DoubleDoubleFunction function, final double c) {
    return new DoubleFunction() {

      @Override
      public double apply(double var) {
        return function.apply(c, var);
      }
    };
  }

  /**
   * Constructs a unary function from a binary function with the second operand (argument) fixed to the given constant
   * <tt>c</tt>. The first operand is variable (free).
   *
   * @param function a binary function taking operands in the form <tt>function.apply(var,c)</tt>.
   * @return the unary function <tt>function(var,c)</tt>.
   */
  public static DoubleFunction bindArg2(final DoubleDoubleFunction function, final double c) {
    return new DoubleFunction() {

      @Override
      public double apply(double var) {
        return function.apply(var, c);
      }
    };
  }

  /**
   * Constructs the function <tt>f( g(a), h(b) )</tt>.
   *
   * @param f a binary function.
   * @param g a unary function.
   * @param h a unary function.
   * @return the binary function <tt>f( g(a), h(b) )</tt>.
   */
  public static DoubleDoubleFunction chain(final DoubleDoubleFunction f, final DoubleFunction g,
                                           final DoubleFunction h) {
    return new DoubleDoubleFunction() {

      @Override
      public double apply(double a, double b) {
        return f.apply(g.apply(a), h.apply(b));
      }

      /**
       * fx(c, 0) = f(g(x), h(0)) = f(g(x), 0) = g(x) = x if h(0) = 0 and f isLikeRightPlus and g(x) = x
       * Impossible to check whether g(x) = x for any x, so we return false.
       * @return true iff f(x, 0) = x for any x
       */
      @Override
      public boolean isLikeRightPlus() {
        return false;
      }

      /**
       * fc(0, y) = f(g(0), h(y)) = f(0, h(y)) = 0 if g(0) = 0 and f isLikeLeftMult
       * @return true iff f(0, y) = 0 for any y
       */
      @Override
      public boolean isLikeLeftMult() {
        return g.apply(0) == 0 && f.isLikeLeftMult();
      }

      /**
       * fc(x, 0) = f(g(x), h(0)) = f(g(x), 0) = 0 if h(0) = 0 and f isLikeRightMult
       * @return true iff f(x, 0) = 0 for any x
       */
      @Override
      public boolean isLikeRightMult() {
        return h.apply(0) == 0 && f.isLikeRightMult();
      }

      /**
       * fc(x, y) = f(g(x), h(y)) = f(h(y), g(x))
       * fc(y, x) = f(g(y), h(x)) = f(h(x), g(y))
       * Either g(x) = g(y) for any x, y and h(x) = h(y) for any x, y or g = h and f isCommutative.
       * Can only check if g = h (reference equality, assuming they're both the same static function in
       * this file) and f isCommutative. There are however other scenarios when this might happen that are NOT
       * covered by this definition.
       * @return true iff f(x, y) = f(y, x) for any x, y
       */
      @Override
      public boolean isCommutative() {
        return g.equals(h) && f.isCommutative();
      }

      /**
       * fc(x, fc(y, z)) = f(g(x), h(f(g(y), h(z))))
       * fc(fc(x, y), z) = f(g(f(g(x), h(y))), h(z))
       * Impossible to check.
       * @return true iff f(x, f(y, z)) = f(f(x, y), z) for any x, y, z
       */
      @Override
      public boolean isAssociative() {
        return false;
      }
    };
  }

  /**
   * Constructs the function <tt>g( h(a,b) )</tt>.
   *
   * @param g a unary function.
   * @param h a binary function.
   * @return the binary function <tt>g( h(a,b) )</tt>.
   */
  public static DoubleDoubleFunction chain(final DoubleFunction g, final DoubleDoubleFunction h) {
    return new DoubleDoubleFunction() {

      @Override
      public double apply(double a, double b) {
        return g.apply(h.apply(a, b));
      }

      /**
       * g(h(x, 0)) = g(x) = x for any x iff g(x) = x and h isLikeRightPlus
       * Impossible to check.
       * @return true iff f(x, 0) = x for any x
       */
      @Override
      public boolean isLikeRightPlus() {
        return false;
      }

      /**
       * g(h(0, y)) = g(0) = 0 for any y iff g(0) = 0 and h isLikeLeftMult
       * @return true iff f(0, y) = 0 for any y
       */
      @Override
      public boolean isLikeLeftMult() {
        return !g.isDensifying() && h.isLikeLeftMult();
      }

      /**
       * g(h(x, 0)) = g(0) = 0 for any x iff g(0) = 0 and h isLikeRightMult
       * @return true iff f(x, 0) = 0 for any x
       */
      @Override
      public boolean isLikeRightMult() {
        return !g.isDensifying() && h.isLikeRightMult();
      }

      /**
       * fc(x, y) = g(h(x, y)) = g(h(y, x)) = fc(y, x) iff h isCommutative
       * @return true iff f(x, y) = f(y, x) for any x, y
       */
      @Override
      public boolean isCommutative() {
        return h.isCommutative();
      }

      /**
       * fc(x, fc(y, z)) = g(h(x, g(h(y, z)))
       * fc(fc(x, y), z) = g(h(g(h(x, y)), z))
       * Impossible to check.
       * @return true iff f(x, f(y, z)) = f(f(x, y), z) for any x, y, z
       */
      @Override
      public boolean isAssociative() {
        return false;
      }
    };
  }

  /**
   * Constructs the function <tt>g( h(a) )</tt>.
   *
   * @param g a unary function.
   * @param h a unary function.
   * @return the unary function <tt>g( h(a) )</tt>.
   */
  public static DoubleFunction chain(final DoubleFunction g, final DoubleFunction h) {
    return new DoubleFunction() {

      @Override
      public double apply(double a) {
        return g.apply(h.apply(a));
      }
    };
  }

  /**
   * Constructs a function that returns <tt>a < b ? -1 : a > b ? 1 : 0</tt>. <tt>a</tt> is a variable, <tt>b</tt> is
   * fixed.
   */
  public static DoubleFunction compare(final double b) {
    return new DoubleFunction() {

      @Override
      public double apply(double a) {
        return a < b ? -1 : a > b ? 1 : 0;
      }
    };
  }

  /** Constructs a function that returns the constant <tt>c</tt>. */
  public static DoubleFunction constant(final double c) {
    return new DoubleFunction() {

      @Override
      public double apply(double a) {
        return c;
      }
    };
  }


  /** Constructs a function that returns <tt>a / b</tt>. <tt>a</tt> is a variable, <tt>b</tt> is fixed. */
  public static DoubleFunction div(double b) {
    return mult(1 / b);
  }

  /** Constructs a function that returns <tt>a == b ? 1 : 0</tt>. <tt>a</tt> is a variable, <tt>b</tt> is fixed. */
  public static DoubleFunction equals(final double b) {
    return new DoubleFunction() {

      @Override
      public double apply(double a) {
        return a == b ? 1 : 0;
      }
    };
  }

  /** Constructs a function that returns <tt>a > b ? 1 : 0</tt>. <tt>a</tt> is a variable, <tt>b</tt> is fixed. */
  public static DoubleFunction greater(final double b) {
    return new DoubleFunction() {

      @Override
      public double apply(double a) {
        return a > b ? 1 : 0;
      }
    };
  }

  /**
   * Constructs a function that returns <tt>Math.IEEEremainder(a,b)</tt>. <tt>a</tt> is a variable, <tt>b</tt> is
   * fixed.
   */
  public static DoubleFunction mathIEEEremainder(final double b) {
    return new DoubleFunction() {

      @Override
      public double apply(double a) {
        return Math.IEEEremainder(a, b);
      }
    };
  }

  /**
   * Constructs a function that returns <tt>from<=a && a<=to</tt>. <tt>a</tt> is a variable, <tt>from</tt> and
   * <tt>to</tt> are fixed.
   *
   * Note that DoubleProcedure is generated code and thus looks like an invalid reference unless you can see
   * the generated stuff.
   */
  public static DoubleProcedure isBetween(final double from, final double to) {
    return new DoubleProcedure() {

      @Override
      public boolean apply(double a) {
        return from <= a && a <= to;
      }
    };
  }

  /** Constructs a function that returns <tt>a == b</tt>. <tt>a</tt> is a variable, <tt>b</tt> is fixed. */
  public static DoubleProcedure isEqual(final double b) {
    return new DoubleProcedure() {

      @Override
      public boolean apply(double a) {
        return a == b;
      }
    };
  }

  /** Constructs a function that returns <tt>a > b</tt>. <tt>a</tt> is a variable, <tt>b</tt> is fixed. */
  public static DoubleProcedure isGreater(final double b) {
    return new DoubleProcedure() {

      @Override
      public boolean apply(double a) {
        return a > b;
      }
    };
  }

  /** Constructs a function that returns <tt>a < b</tt>. <tt>a</tt> is a variable, <tt>b</tt> is fixed. */
  public static DoubleProcedure isLess(final double b) {
    return new DoubleProcedure() {

      @Override
      public boolean apply(double a) {
        return a < b;
      }
    };
  }

  /** Constructs a function that returns <tt>a < b ? 1 : 0</tt>. <tt>a</tt> is a variable, <tt>b</tt> is fixed. */
  public static DoubleFunction less(final double b) {
    return new DoubleFunction() {

      @Override
      public double apply(double a) {
        return a < b ? 1 : 0;
      }
    };
  }

  /**
   * Constructs a function that returns <tt><tt>Math.log(a) / Math.log(b)</tt></tt>. <tt>a</tt> is a variable,
   * <tt>b</tt> is fixed.
   */
  public static DoubleFunction lg(final double b) {
    return new DoubleFunction() {
      private final double logInv = 1 / Math.log(b); // cached for speed


      @Override
      public double apply(double a) {
        return Math.log(a) * logInv;
      }
    };
  }

  /** Constructs a function that returns <tt>Math.max(a,b)</tt>. <tt>a</tt> is a variable, <tt>b</tt> is fixed. */
  public static DoubleFunction max(final double b) {
    return new DoubleFunction() {

      @Override
      public double apply(double a) {
        return Math.max(a, b);
      }
    };
  }

  /** Constructs a function that returns <tt>Math.min(a,b)</tt>. <tt>a</tt> is a variable, <tt>b</tt> is fixed. */
  public static DoubleFunction min(final double b) {
    return new DoubleFunction() {

      @Override
      public double apply(double a) {
        return Math.min(a, b);
      }
    };
  }

  /** Constructs a function that returns <tt>a - b</tt>. <tt>a</tt> is a variable, <tt>b</tt> is fixed. */
  public static DoubleFunction minus(double b) {
    return plus(-b);
  }

  /**
   * Constructs a function that returns <tt>a - b*constant</tt>. <tt>a</tt> and <tt>b</tt> are variables,
   * <tt>constant</tt> is fixed.
   */
  public static DoubleDoubleFunction minusMult(double constant) {
    return plusMult(-constant);
  }

  /** Constructs a function that returns <tt>a % b</tt>. <tt>a</tt> is a variable, <tt>b</tt> is fixed. */
  public static DoubleFunction mod(final double b) {
    return new DoubleFunction() {

      @Override
      public double apply(double a) {
        return a % b;
      }
    };
  }

  /** Constructs a function that returns <tt>a * b</tt>. <tt>a</tt> is a variable, <tt>b</tt> is fixed. */
  public static DoubleFunction mult(double b) {
    return new Mult(b);
    /*
    return new DoubleFunction() {
      public final double apply(double a) { return a * b; }
    };
    */
  }

  /** Constructs a function that returns <tt>a + b</tt>. <tt>a</tt> is a variable, <tt>b</tt> is fixed. */
  public static DoubleFunction plus(final double b) {
    return new DoubleFunction() {

      @Override
      public double apply(double a) {
        return a + b;
      }
    };
  }

  /**
   * Constructs a function that returns <tt>a + b*constant</tt>. <tt>a</tt> and <tt>b</tt> are variables,
   * <tt>constant</tt> is fixed.
   */
  public static DoubleDoubleFunction plusMult(double constant) {
    return new PlusMult(constant);
  }

  /** Constructs a function that returns <tt>Math.pow(a,b)</tt>. <tt>a</tt> is a variable, <tt>b</tt> is fixed. */
  public static DoubleFunction pow(final double b) {
    return new DoubleFunction() {

      @Override
      public double apply(double a) {
        if (b == 2) {
          return a * a;
        } else {
<<<<<<< HEAD
          return Math.pow(a, b);
        }
=======
        return Math.pow(a, b);
>>>>>>> a00659e2
      }
      }
    };
  }

  /**
   * Constructs a function that returns a new uniform random number in the open unit interval {@code (0.0,1.0)}
   * (excluding 0.0 and 1.0). Currently the engine is {@link MersenneTwister} and is
   * seeded with the current time. <p> Note that any random engine derived from {@link
   * org.apache.mahout.math.jet.random.engine.RandomEngine} and any random distribution derived from {@link
   * org.apache.mahout.math.jet.random.AbstractDistribution} are function objects, because they implement the proper
   * interfaces. Thus, if you are not happy with the default, just pass your favourite random generator to function
   * evaluating methods.
   */
  public static DoubleFunction random() {
    return new MersenneTwister(new Date());
  }

  /**
   * Constructs a function that returns the number rounded to the given precision;
   * <tt>Math.rint(a/precision)*precision</tt>. Examples:
   * <pre>
   * precision = 0.01 rounds 0.012 --> 0.01, 0.018 --> 0.02
   * precision = 10   rounds 123   --> 120 , 127   --> 130
   * </pre>
   */
  public static DoubleFunction round(final double precision) {
    return new DoubleFunction() {
      @Override
      public double apply(double a) {
        return Math.rint(a / precision) * precision;
      }
    };
  }

  /**
   * Constructs a function that returns <tt>function.apply(b,a)</tt>, i.e. applies the function with the first operand
   * as second operand and the second operand as first operand.
   *
   * @param function a function taking operands in the form <tt>function.apply(a,b)</tt>.
   * @return the binary function <tt>function(b,a)</tt>.
   */
  public static DoubleDoubleFunction swapArgs(final DoubleDoubleFunction function) {
    return new DoubleDoubleFunction() {
      @Override
      public double apply(double a, double b) {
        return function.apply(b, a);
      }
    };
  }

  public static DoubleDoubleFunction minusAbsPow(final double exponent) {
    return new DoubleDoubleFunction() {
      @Override
      public double apply(double x, double y) {
        return Math.pow(Math.abs(x - y), exponent);
      }

      /**
       * |x - 0|^p = |x|^p != x unless x > 0 and p = 1
       * @return true iff f(x, 0) = x for any x
       */
      @Override
      public boolean isLikeRightPlus() {
        return false;
      }

      /**
       * |0 - y|^p = |y|^p
       * @return true iff f(0, y) = 0 for any y
       */
      @Override
      public boolean isLikeLeftMult() {
        return false;
      }

      /**
       * |x - 0|^p = |x|^p
       * @return true iff f(x, 0) = 0 for any x
       */
      @Override
      public boolean isLikeRightMult() {
        return false;
      }

      /**
       * |x - y|^p = |y - x|^p
       * @return true iff f(x, y) = f(y, x) for any x, y
       */
      @Override
      public boolean isCommutative() {
        return true;
      }

      /**
       * |x - |y - z|^p|^p != ||x - y|^p - z|^p
       * @return true iff f(x, f(y, z)) = f(f(x, y), z) for any x, y, z
       */
      @Override
      public boolean isAssociative() {
        return false;
      }
    };
  }
}<|MERGE_RESOLUTION|>--- conflicted
+++ resolved
@@ -26,11 +26,6 @@
 
 package org.apache.mahout.math.function;
 
-<<<<<<< HEAD
-import com.google.common.base.Preconditions;
-import org.apache.mahout.math.jet.random.engine.MersenneTwister;
-=======
->>>>>>> a00659e2
 
 import java.util.Date;
 
@@ -312,6 +307,7 @@
 
   /** Function that returns <tt>Math.atan2(a,b)</tt>. */
   public static final DoubleDoubleFunction ATAN2 = new DoubleDoubleFunction() {
+
     @Override
     public double apply(double a, double b) {
       return Math.atan2(a, b);
@@ -329,6 +325,7 @@
 
   /** Function that returns <tt>a / b</tt>. */
   public static final DoubleDoubleFunction DIV = new DoubleDoubleFunction() {
+
     @Override
     public double apply(double a, double b) {
       return a / b;
@@ -636,11 +633,7 @@
     /**
      * (x - 0)^2 = x^2 != x
      * @return true iff f(x, 0) = x for any x
-<<<<<<< HEAD
-     */
-=======
   */
->>>>>>> a00659e2
     @Override
     public boolean isLikeRightPlus() {
       return false;
@@ -685,6 +678,7 @@
 
   /** Function that returns <tt>a % b</tt>. */
   public static final DoubleDoubleFunction MOD = new DoubleDoubleFunction() {
+
     @Override
     public double apply(double a, double b) {
       return a % b;
@@ -693,11 +687,7 @@
 
   /** Function that returns <tt>a * b</tt>. */
   public static final DoubleDoubleFunction MULT = new TimesFunction();
-<<<<<<< HEAD
-  
-=======
-
->>>>>>> a00659e2
+
   /** Function that returns <tt>a + b</tt>. */
   public static final DoubleDoubleFunction PLUS = plusMult(1);
 
@@ -707,7 +697,6 @@
     @Override
     public double apply(double a, double b) {
       return Math.abs(a) + Math.abs(b);
-<<<<<<< HEAD
     }
 
     /**
@@ -718,30 +707,12 @@
     public boolean isLikeRightPlus() {
       return false;
     }
-
+    
     /**
      * abs(0) + abs(y) = abs(y) != 0 unless y = 0
      * @return true iff f(0, y) = 0 for any y
      */
     @Override
-=======
-    }
-
-    /**
-     * abs(x) + abs(0) = abs(x) != x
-     * @return true iff f(x, 0) = x for any x
-     */
-    @Override
-    public boolean isLikeRightPlus() {
-      return false;
-    }
-    
-    /**
-     * abs(0) + abs(y) = abs(y) != 0 unless y = 0
-     * @return true iff f(0, y) = 0 for any y
-     */
-    @Override
->>>>>>> a00659e2
     public boolean isLikeLeftMult() {
       return false;
     }
@@ -879,231 +850,6 @@
     public boolean isAssociative() {
       return false;
     }
-<<<<<<< HEAD
-  };
-
-  public static final DoubleDoubleFunction SECOND = new DoubleDoubleFunction() {
-    @Override
-    public double apply(double x, double y) {
-      return y;
-    }
-
-    /**
-     * f(x, 0) = x for any x
-     * @return true iff f(x, 0) = x for any x
-     */
-    @Override
-    public boolean isLikeRightPlus() {
-      return false;
-    }
-
-    /**
-     * f(0, y) = y for any y
-     * @return true iff f(0, y) = 0 for any y
-     */
-    @Override
-    public boolean isLikeLeftMult() {
-      return false;
-    }
-
-    /**
-     * f(x, 0) = 0 for any x
-     * @return true iff f(x, 0) = 0 for any x
-     */
-    @Override
-    public boolean isLikeRightMult() {
-      return true;
-    }
-
-    /**
-     * f(x, y) = x != y = f(y, x) for any x, y unless x = y
-     * @return true iff f(x, y) = f(y, x) for any x, y
-     */
-    @Override
-    public boolean isCommutative() {
-      return false;
-    }
-
-    /**
-     * f(x, f(y, z)) = f(x, z) = z
-     * f(f(x, y), z) = z
-     * @return true iff f(x, f(y, z)) = f(f(x, y), z) for any x, y, z
-     */
-    @Override
-    public boolean isAssociative() {
-      return true;
-    }
-  };
-
-  /**
-   * This function is specifically designed to be used when assigning a vector to one that is all zeros (created
-   * by like()). It enables iteration only through the nonzeros of the right hand side by declaring isLikeRightPlus
-   * to be true. This is NOT generally true for SECOND (hence the other function above).
-   */
-  public static final DoubleDoubleFunction SECOND_LEFT_ZERO = new DoubleDoubleFunction() {
-    @Override
-    public double apply(double x, double y) {
-      Preconditions.checkArgument(x == 0, "This special version of SECOND needs x == 0");
-      return y;
-    }
-
-    /**
-     * f(x, 0) = 0 for any x; we're only assigning to left hand sides that are strictly 0
-     * @return true iff f(x, 0) = x for any x
-     */
-    @Override
-    public boolean isLikeRightPlus() {
-      return true;
-    }
-
-    /**
-     * f(0, y) = y for any y
-     * @return true iff f(0, y) = 0 for any y
-     */
-    @Override
-    public boolean isLikeLeftMult() {
-      return false;
-    }
-
-    /**
-     * f(x, 0) = 0 for any x
-     * @return true iff f(x, 0) = 0 for any x
-     */
-    @Override
-    public boolean isLikeRightMult() {
-      return true;
-    }
-
-    /**
-     * f(x, y) = x != y = f(y, x) for any x, y unless x = y
-     * @return true iff f(x, y) = f(y, x) for any x, y
-     */
-    @Override
-    public boolean isCommutative() {
-      return false;
-    }
-
-    /**
-     * f(x, f(y, z)) = f(x, z) = z
-     * f(f(x, y), z) = z
-     * @return true iff f(x, f(y, z)) = f(f(x, y), z) for any x, y, z
-     */
-    @Override
-    public boolean isAssociative() {
-      return true;
-    }
-  };
-  public static final DoubleDoubleFunction MULT_SQUARE_LEFT = new DoubleDoubleFunction() {
-    @Override
-    public double apply(double x, double y) {
-      return x * x * y;
-    }
-
-    /**
-     * x * x * 0 = 0
-     * @return true iff f(x, 0) = x for any x
-     */
-    @Override
-    public boolean isLikeRightPlus() {
-      return false;
-    }
-
-    /**
-     * 0 * 0 * y = 0
-     * @return true iff f(0, y) = 0 for any y
-     */
-    @Override
-    public boolean isLikeLeftMult() {
-      return true;
-    }
-
-    /**
-     * x * x * 0 = 0
-     * @return true iff f(x, 0) = 0 for any x
-     */
-    @Override
-    public boolean isLikeRightMult() {
-      return true;
-    }
-
-    /**
-     * x * x * y != y * y * x
-     * @return true iff f(x, y) = f(y, x) for any x, y
-     */
-    @Override
-    public boolean isCommutative() {
-      return false;
-    }
-
-    /**
-     * x * x * y * y * z != x * x * y * x * x * y * z
-     * @return true iff f(x, f(y, z)) = f(f(x, y), z) for any x, y, z
-     */
-    @Override
-    public boolean isAssociative() {
-      return false;
-    }
-  };
-
-  public static final DoubleDoubleFunction MULT_RIGHT_PLUS1 = new DoubleDoubleFunction() {
-
-    /**
-     * Apply the function to the arguments and return the result
-     *
-     * @param x a double for the first argument
-     * @param y a double for the second argument
-     * @return the result of applying the function
-     */
-    @Override
-    public double apply(double x, double y) {
-      return x * (y + 1);
-    }
-
-    /**
-     * x * 1 = x
-     * @return true iff f(x, 0) = x for any x
-     */
-    @Override
-    public boolean isLikeRightPlus() {
-      return true;
-    }
-
-    /**
-     * 0 * y = 0
-     * @return true iff f(0, y) = 0 for any y
-     */
-    @Override
-    public boolean isLikeLeftMult() {
-      return true;
-    }
-
-    /**
-     * x * 1 = x != 0
-     * @return true iff f(x, 0) = 0 for any x
-     */
-    @Override
-    public boolean isLikeRightMult() {
-      return false;
-    }
-
-    /**
-     * x * (y + 1) != y * (x + 1)
-     * @return true iff f(x, y) = f(y, x) for any x, y
-     */
-    @Override
-    public boolean isCommutative() {
-      return false;
-    }
-
-    /**
-     * @return true iff f(x, f(y, z)) = f(f(x, y), z) for any x, y, z
-     */
-    @Override
-    public boolean isAssociative() {
-      return false;
-    }
-=======
->>>>>>> a00659e2
   };
 
   public static final DoubleDoubleFunction SECOND = new DoubleDoubleFunction() {
@@ -1815,12 +1561,7 @@
         if (b == 2) {
           return a * a;
         } else {
-<<<<<<< HEAD
-          return Math.pow(a, b);
-        }
-=======
         return Math.pow(a, b);
->>>>>>> a00659e2
       }
       }
     };
