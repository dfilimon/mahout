--- conflicted
+++ resolved
@@ -55,63 +55,8 @@
 
   public void update(Vector other, final double wy) {
     final double wx = getWeight();
-<<<<<<< HEAD
-    final double tw = wx + wy;
-    delegate.assign(other, new DoubleDoubleFunction() {
-      @Override
-      public double apply(double x, double y) {
-        return (wx * x + wy * y) / tw;
-      }
-
-      /**
-       * f(x, 0) = wx * x / tw = x iff wx = tw (practically, impossible, as tw = wx + wy and wy > 0)
-       * @return true iff f(x, 0) = x for any x
-       */
-      @Override
-      public boolean isLikeRightPlus() {
-        return wx == tw;
-      }
-
-      /**
-       * f(0, y) = wy * y / tw = 0 iff y = 0
-       * @return true iff f(0, y) = 0 for any y
-       */
-      @Override
-      public boolean isLikeLeftMult() {
-        return false;
-      }
-
-      /**
-       * f(x, 0) = wx * x / tw = 0 iff x = 0
-       * @return true iff f(x, 0) = 0 for any x
-       */
-      @Override
-      public boolean isLikeRightMult() {
-        return false;
-      }
-
-      /**
-       * wx * x + wy * y = wx * y + wy * x iff wx = wy
-       * @return true iff f(x, y) = f(y, x) for any x, y
-       */
-      @Override
-      public boolean isCommutative() {
-        return wx == wy;
-      }
-
-      /**
-       * @return true iff f(x, f(y, z)) = f(f(x, y), z) for any x, y, z
-       */
-      @Override
-      public boolean isAssociative() {
-        return false;
-      }
-    });
-    setWeight(tw);
-=======
     delegate.assign(other, Functions.reweigh(wx, wy));
     setWeight(wx + wy);
->>>>>>> a00659e2
   }
 
   @Override
@@ -136,10 +81,7 @@
     return String.format("key = %d, weight = %.2f, vector = %s", getIndex(), getWeight(), delegate);
   }
 
-<<<<<<< HEAD
-=======
   @SuppressWarnings("CloneDoesntCallSuperClone")
->>>>>>> a00659e2
   @Override
   public Centroid clone() {
     return new Centroid(this);
