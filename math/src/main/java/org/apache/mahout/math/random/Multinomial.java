/*
 * Licensed to the Apache Software Foundation (ASF) under one or more
 * contributor license agreements.  See the NOTICE file distributed with
 * this work for additional information regarding copyright ownership.
 * The ASF licenses this file to You under the Apache License, Version 2.0
 * (the "License"); you may not use this file except in compliance with
 * the License.  You may obtain a copy of the License at
 *
 *     http://www.apache.org/licenses/LICENSE-2.0
 *
 * Unless required by applicable law or agreed to in writing, software
 * distributed under the License is distributed on an "AS IS" BASIS,
 * WITHOUT WARRANTIES OR CONDITIONS OF ANY KIND, either express or implied.
 * See the License for the specific language governing permissions and
 * limitations under the License.
 */

package org.apache.mahout.math.random;

import com.google.common.base.Preconditions;
import com.google.common.collect.*;
import org.apache.mahout.common.RandomUtils;
import org.apache.mahout.math.list.DoubleArrayList;

import java.util.Iterator;
import java.util.List;
import java.util.Map;
import java.util.Random;

/**
 * Multinomial sampler that allows updates to element probabilities.  The basic idea is that sampling is
 * done by using a simple balanced tree.  Probabilities are kept in the tree so that we can navigate to
 * any leaf in log N time.  Updates are simple because we can just propagate them upwards.
 * <p/>
 * In order to facilitate access by value, we maintain an additional map from value to tree node.
 */
public final class Multinomial<T> implements Sampler<T>, Iterable<T> {
  // these lists use heap ordering.  Thus, the root is at location 1, first level children at 2 and 3, second level
  // at 4, 5 and 6, 7.
  private final DoubleArrayList weight = new DoubleArrayList();
  private final List<T> values = Lists.newArrayList();
  private final Map<T, Integer> items = Maps.newHashMap();
  private Random rand = RandomUtils.getRandom();

  public Multinomial() {
    weight.add(0);
    values.add(null);
  }

  public Multinomial(Multiset<T> counts) {
    this();
    Preconditions.checkArgument(!counts.isEmpty(), "Need some data to build sampler");
    rand = RandomUtils.getRandom();
    for (T t : counts.elementSet()) {
      add(t, counts.count(t));
    }
  }

  public Multinomial(Iterable<WeightedThing<T>> things) {
    this();
    for (WeightedThing<T> thing : things) {
      add(thing.getValue(), thing.getWeight());
    }
  }

  public void add(T value, double w) {
    Preconditions.checkArgument(!items.containsKey(value));

    int n = this.weight.size();
    if (n == 1) {
      weight.add(w);
      values.add(value);
      items.put(value, 1);
    } else {
      // parent comes down
      weight.add(weight.get(n / 2));
      values.add(values.get(n / 2));
      items.put(values.get(n / 2), n);
      n++;

      // new item goes in
      items.put(value, n);
      this.weight.add(w);
      values.add(value);

      // parents get incremented all the way to the root
      while (n > 1) {
        n /= 2;
        this.weight.set(n, this.weight.get(n) + w);
      }
    }
  }

<<<<<<< HEAD
    public void add(T value, double w) {
        Preconditions.checkNotNull(value);
        Preconditions.checkArgument(!items.containsKey(value));

        int n = this.weight.size();
        if (n == 1) {
            weight.add(w);
            values.add(value);
            items.put(value, 1);
        } else {
            // parent comes down
            weight.add(weight.get(n / 2));
            values.add(values.get(n / 2));
            items.put(values.get(n / 2), n);
            n++;

            // new item goes in
            items.put(value, n);
            this.weight.add(w);
            values.add(value);

            // parents get incremented all the way to the root
            while (n > 1) {
                n /= 2;
                this.weight.set(n, this.weight.get(n) + w);
            }
        }
=======
  public double getWeight(T value) {
    if (items.containsKey(value)) {
      return weight.get(items.get(value));
    } else {
      return 0;
>>>>>>> aa31f142
    }
  }

  public double getProbability(T value) {
    if (items.containsKey(value)) {
      return weight.get(items.get(value)) / weight.get(1);
    } else {
      return 0;
    }
  }

  public double getWeight() {
    if (weight.size() > 1) {
      return weight.get(1);
    } else {
      return 0;
    }
  }

  public void delete(T value) {
    set(value, 0);
  }

  public void set(T value, double newP) {
    Preconditions.checkArgument(items.containsKey(value));
    int n = items.get(value);
    if (newP <= 0) {
      // this makes the iterator not see such an element even though we leave a phantom in the tree
      // Leaving the phantom behind simplifies tree maintenance and testing, but isn't really necessary.
      items.remove(value);
    }
    double oldP = weight.get(n);
    while (n > 0) {
      weight.set(n, weight.get(n) - oldP + newP);
      n /= 2;
    }
  }

  @Override
  public T sample() {
    Preconditions.checkArgument(!weight.isEmpty());
    return sample(rand.nextDouble());
  }

  public T sample(double u) {
    u *= weight.get(1);

    int n = 1;
    while (2 * n < weight.size()) {
      // children are at 2n and 2n+1
      double left = weight.get(2 * n);
      if (u <= left) {
        n = 2 * n;
      } else {
        u -= left;
        n = 2 * n + 1;
      }
    }
    return values.get(n);
  }

  /**
   * Exposed for testing only.  Returns a list of the leaf weights.  These are in an
   * order such that probing just before and after the cumulative sum of these weights
   * will touch every element of the tree twice and thus will make every possible left/right
   * decision in navigating the tree.
   */
  List<Double> getWeights() {
    List<Double> r = Lists.newArrayList();
    int i = Integer.highestOneBit(weight.size());
    while (i < weight.size()) {
      r.add(weight.get(i));
      i++;
    }
    i /= 2;
    while (i < Integer.highestOneBit(weight.size())) {
      r.add(weight.get(i));
      i++;
    }
    return r;
  }

<<<<<<< HEAD
    @Override
    public Iterator<T> iterator() {
        return new AbstractIterator<T>() {
          Iterator<T> valuesIterator = Iterables.skip(values, 1).iterator();
          @Override
          protected T computeNext() {
            while (valuesIterator.hasNext()) {
              T next = valuesIterator.next();
              if (items.containsKey(next)) {
                return next;
              }
            }
            return endOfData();
          }
        };
    }
=======
  @Override
  public Iterator<T> iterator() {
    return items.keySet().iterator();
  }
>>>>>>> aa31f142
}<|MERGE_RESOLUTION|>--- conflicted
+++ resolved
@@ -18,7 +18,9 @@
 package org.apache.mahout.math.random;
 
 import com.google.common.base.Preconditions;
-import com.google.common.collect.*;
+import com.google.common.collect.Lists;
+import com.google.common.collect.Maps;
+import com.google.common.collect.Multiset;
 import org.apache.mahout.common.RandomUtils;
 import org.apache.mahout.math.list.DoubleArrayList;
 
@@ -35,65 +37,35 @@
  * In order to facilitate access by value, we maintain an additional map from value to tree node.
  */
 public final class Multinomial<T> implements Sampler<T>, Iterable<T> {
-  // these lists use heap ordering.  Thus, the root is at location 1, first level children at 2 and 3, second level
-  // at 4, 5 and 6, 7.
-  private final DoubleArrayList weight = new DoubleArrayList();
-  private final List<T> values = Lists.newArrayList();
-  private final Map<T, Integer> items = Maps.newHashMap();
-  private Random rand = RandomUtils.getRandom();
+    // these lists use heap ordering.  Thus, the root is at location 1, first level children at 2 and 3, second level
+    // at 4, 5 and 6, 7.
+    private final DoubleArrayList weight = new DoubleArrayList();
+    private final List<T> values = Lists.newArrayList();
+    private final Map<T, Integer> items = Maps.newHashMap();
+    private Random rand = RandomUtils.getRandom();
 
-  public Multinomial() {
-    weight.add(0);
-    values.add(null);
-  }
+    public Multinomial() {
+        weight.add(0);
+        values.add(null);
+    }
 
-  public Multinomial(Multiset<T> counts) {
-    this();
-    Preconditions.checkArgument(!counts.isEmpty(), "Need some data to build sampler");
-    rand = RandomUtils.getRandom();
-    for (T t : counts.elementSet()) {
-      add(t, counts.count(t));
+    public Multinomial(Multiset<T> counts) {
+        this();
+        Preconditions.checkArgument(!counts.isEmpty(), "Need some data to build sampler");
+        rand = RandomUtils.getRandom();
+        for (T t : counts.elementSet()) {
+            add(t, counts.count(t));
+        }
     }
-  }
 
-  public Multinomial(Iterable<WeightedThing<T>> things) {
-    this();
-    for (WeightedThing<T> thing : things) {
-      add(thing.getValue(), thing.getWeight());
+    public Multinomial(Iterable<WeightedThing<T>> things) {
+        this();
+        for (WeightedThing<T> thing : things) {
+            add(thing.getValue(), thing.getWeight());
+        }
     }
-  }
 
-  public void add(T value, double w) {
-    Preconditions.checkArgument(!items.containsKey(value));
-
-    int n = this.weight.size();
-    if (n == 1) {
-      weight.add(w);
-      values.add(value);
-      items.put(value, 1);
-    } else {
-      // parent comes down
-      weight.add(weight.get(n / 2));
-      values.add(values.get(n / 2));
-      items.put(values.get(n / 2), n);
-      n++;
-
-      // new item goes in
-      items.put(value, n);
-      this.weight.add(w);
-      values.add(value);
-
-      // parents get incremented all the way to the root
-      while (n > 1) {
-        n /= 2;
-        this.weight.set(n, this.weight.get(n) + w);
-      }
-    }
-  }
-
-<<<<<<< HEAD
     public void add(T value, double w) {
-        Preconditions.checkNotNull(value);
         Preconditions.checkArgument(!items.containsKey(value));
 
         int n = this.weight.size();
@@ -119,116 +91,97 @@
                 this.weight.set(n, this.weight.get(n) + w);
             }
         }
-=======
-  public double getWeight(T value) {
-    if (items.containsKey(value)) {
-      return weight.get(items.get(value));
-    } else {
-      return 0;
->>>>>>> aa31f142
     }
-  }
 
-  public double getProbability(T value) {
-    if (items.containsKey(value)) {
-      return weight.get(items.get(value)) / weight.get(1);
-    } else {
-      return 0;
+    public double getWeight(T value) {
+        if (items.containsKey(value)) {
+            return weight.get(items.get(value));
+        } else {
+            return 0;
+        }
     }
-  }
 
-  public double getWeight() {
-    if (weight.size() > 1) {
-      return weight.get(1);
-    } else {
-      return 0;
+    public double getProbability(T value) {
+        if (items.containsKey(value)) {
+            return weight.get(items.get(value)) / weight.get(1);
+        } else {
+            return 0;
+        }
     }
-  }
 
-  public void delete(T value) {
-    set(value, 0);
-  }
+    public double getWeight() {
+        if (weight.size() > 1) {
+            return weight.get(1);
+        } else {
+            return 0;
+        }
+    }
 
-  public void set(T value, double newP) {
-    Preconditions.checkArgument(items.containsKey(value));
-    int n = items.get(value);
-    if (newP <= 0) {
-      // this makes the iterator not see such an element even though we leave a phantom in the tree
-      // Leaving the phantom behind simplifies tree maintenance and testing, but isn't really necessary.
-      items.remove(value);
+    public void delete(T value) {
+        set(value, 0);
     }
-    double oldP = weight.get(n);
-    while (n > 0) {
-      weight.set(n, weight.get(n) - oldP + newP);
-      n /= 2;
+
+    public void set(T value, double newP) {
+        Preconditions.checkArgument(items.containsKey(value));
+        int n = items.get(value);
+        if (newP <= 0) {
+            // this makes the iterator not see such an element even though we leave a phantom in the tree
+            // Leaving the phantom behind simplifies tree maintenance and testing, but isn't really necessary.
+            items.remove(value);
+        }
+        double oldP = weight.get(n);
+        while (n > 0) {
+            weight.set(n, weight.get(n) - oldP + newP);
+            n /= 2;
+        }
     }
-  }
 
-  @Override
-  public T sample() {
-    Preconditions.checkArgument(!weight.isEmpty());
-    return sample(rand.nextDouble());
-  }
+    @Override
+    public T sample() {
+        Preconditions.checkArgument(!weight.isEmpty());
+        return sample(rand.nextDouble());
+    }
 
-  public T sample(double u) {
-    u *= weight.get(1);
+    public T sample(double u) {
+        u *= weight.get(1);
 
-    int n = 1;
-    while (2 * n < weight.size()) {
-      // children are at 2n and 2n+1
-      double left = weight.get(2 * n);
-      if (u <= left) {
-        n = 2 * n;
-      } else {
-        u -= left;
-        n = 2 * n + 1;
-      }
+        int n = 1;
+        while (2 * n < weight.size()) {
+            // children are at 2n and 2n+1
+            double left = weight.get(2 * n);
+            if (u <= left) {
+                n = 2 * n;
+            } else {
+                u -= left;
+                n = 2 * n + 1;
+            }
+        }
+        return values.get(n);
     }
-    return values.get(n);
-  }
 
-  /**
-   * Exposed for testing only.  Returns a list of the leaf weights.  These are in an
-   * order such that probing just before and after the cumulative sum of these weights
-   * will touch every element of the tree twice and thus will make every possible left/right
-   * decision in navigating the tree.
-   */
-  List<Double> getWeights() {
-    List<Double> r = Lists.newArrayList();
-    int i = Integer.highestOneBit(weight.size());
-    while (i < weight.size()) {
-      r.add(weight.get(i));
-      i++;
+    /**
+     * Exposed for testing only.  Returns a list of the leaf weights.  These are in an
+     * order such that probing just before and after the cumulative sum of these weights
+     * will touch every element of the tree twice and thus will make every possible left/right
+     * decision in navigating the tree.
+     */
+    List<Double> getWeights() {
+        List<Double> r = Lists.newArrayList();
+        int i = Integer.highestOneBit(weight.size());
+        while (i < weight.size()) {
+            r.add(weight.get(i));
+            i++;
+        }
+        i /= 2;
+        while (i < Integer.highestOneBit(weight.size())) {
+            r.add(weight.get(i));
+            i++;
+        }
+        return r;
     }
-    i /= 2;
-    while (i < Integer.highestOneBit(weight.size())) {
-      r.add(weight.get(i));
-      i++;
-    }
-    return r;
-  }
 
-<<<<<<< HEAD
     @Override
     public Iterator<T> iterator() {
-        return new AbstractIterator<T>() {
-          Iterator<T> valuesIterator = Iterables.skip(values, 1).iterator();
-          @Override
-          protected T computeNext() {
-            while (valuesIterator.hasNext()) {
-              T next = valuesIterator.next();
-              if (items.containsKey(next)) {
-                return next;
-              }
-            }
-            return endOfData();
-          }
-        };
+        return items.keySet().iterator();
     }
-=======
-  @Override
-  public Iterator<T> iterator() {
-    return items.keySet().iterator();
-  }
->>>>>>> aa31f142
 }