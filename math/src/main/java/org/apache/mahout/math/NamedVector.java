/*
 * Licensed to the Apache Software Foundation (ASF) under one or more
 * contributor license agreements.  See the NOTICE file distributed with
 * this work for additional information regarding copyright ownership.
 * The ASF licenses this file to You under the Apache License, Version 2.0
 * (the "License"); you may not use this file except in compliance with
 * the License.  You may obtain a copy of the License at
 *
 *     http://www.apache.org/licenses/LICENSE-2.0
 *
 * Unless required by applicable law or agreed to in writing, software
 * distributed under the License is distributed on an "AS IS" BASIS,
 * WITHOUT WARRANTIES OR CONDITIONS OF ANY KIND, either express or implied.
 * See the License for the specific language governing permissions and
 * limitations under the License.
 */

package org.apache.mahout.math;

import org.apache.mahout.math.function.DoubleDoubleFunction;
import org.apache.mahout.math.function.DoubleFunction;

import java.util.Iterator;

public class NamedVector implements Vector {

  private Vector delegate;
  private String name;

  public NamedVector() {
  }

  public NamedVector(NamedVector other) {
    this.delegate = other.getDelegate();
    this.name = other.getName();
  }

  public NamedVector(Vector delegate, String name) {
    if (delegate == null || name == null) {
      throw new IllegalArgumentException();
    }
    this.delegate = delegate;
    this.name = name;
  }

  public String getName() {
    return name;
  }

  public Vector getDelegate() {
    return delegate;
  }

  @Override
  public int hashCode() {
    return delegate.hashCode();
  }

  /**
   * To not break transitivity with other {@link Vector}s, this does not compare name.
   */
  @SuppressWarnings("EqualsWhichDoesntCheckParameterClass")
  @Override
  public boolean equals(Object other) {
    return delegate.equals(other);
  }

  @SuppressWarnings("CloneDoesntCallSuperClone")
  @Override
  public NamedVector clone() {
    return new NamedVector(delegate.clone(), name);
  }

  @Override
  public String asFormatString() {
    return toString();
  }

  @Override
  public String toString() {
    StringBuilder bldr = new StringBuilder();
    bldr.append(name).append(':').append(delegate.toString());
    return bldr.toString();
  }

  @Override
  public Vector assign(double value) {
    return delegate.assign(value);
  }

  @Override
  public Vector assign(double[] values) {
    return delegate.assign(values);
  }

  @Override
  public Vector assign(Vector other) {
    return delegate.assign(other);
  }

  @Override
  public Vector assign(DoubleFunction function) {
    return delegate.assign(function);
  }

  @Override
  public Vector assign(Vector other, DoubleDoubleFunction function) {
    return delegate.assign(other, function);
  }

  @Override
  public Vector assign(DoubleDoubleFunction f, double y) {
    return delegate.assign(f, y);
  }

  @Override
  public int size() {
    return delegate.size();
  }

  @Override
  public boolean isDense() {
    return delegate.isDense();
  }

  @Override
  public boolean isSequentialAccess() {
    return delegate.isSequentialAccess();
  }

  /**
   * @return true iff this implementation can access ANY element in constant time.
   */
  @Override
  public boolean isRandomAccess() {
    return delegate.isSequentialAccess();
  }

  @Override
  public Iterator<Element> iterator() {
    return delegate.iterator();
  }

  @Override
  public Iterator<Element> iterateNonZero() {
    return delegate.iterateNonZero();
  }

  @Override
  public Element getElement(int index) {
    return delegate.getElement(index);
  }

  /**
   * Merge a set of (index, value) pairs into the vector.
   *
<<<<<<< HEAD
   * @param updates
=======
   * @param updates an ordered mapping of indices to values to be merged in.
>>>>>>> a00659e2
   */
  @Override
  public void mergeUpdates(OrderedIntDoubleMapping updates) {
    delegate.mergeUpdates(updates);
  }

  @Override
  public Vector divide(double x) {
    return delegate.divide(x);
  }

  @Override
  public double dot(Vector x) {
    return delegate.dot(x);
  }

  @Override
  public double get(int index) {
    return delegate.get(index);
  }

  @Override
  public double getQuick(int index) {
    return delegate.getQuick(index);
  }

  @Override
  public NamedVector like() {
    return new NamedVector(delegate.like(), name);
  }

  @Override
  public Vector minus(Vector x) {
    return delegate.minus(x);
  }

  @Override
  public Vector normalize() {
    return delegate.normalize();
  }

  @Override
  public Vector normalize(double power) {
    return delegate.normalize(power);
  }

  @Override
  public Vector logNormalize() {
    return delegate.logNormalize();
  }

  @Override
  public Vector logNormalize(double power) {
    return delegate.logNormalize(power);
  }

  @Override
  public double norm(double power) {
    return delegate.norm(power);
  }

  @Override
  public double maxValue() {
    return delegate.maxValue();
  }

  @Override
  public int maxValueIndex() {
    return delegate.maxValueIndex();
  }

  @Override
  public double minValue() {
    return delegate.minValue();
  }

  @Override
  public int minValueIndex() {
    return delegate.minValueIndex();
  }

  @Override
  public Vector plus(double x) {
    return delegate.plus(x);
  }

  @Override
  public Vector plus(Vector x) {
    return delegate.plus(x);
  }

  @Override
  public void set(int index, double value) {
    delegate.set(index, value);
  }

  @Override
  public void setQuick(int index, double value) {
    delegate.setQuick(index, value);
  }

  @Override
  public void incrementQuick(int index, double increment) {
    delegate.incrementQuick(index, increment);
  }

  @Override
  public int getNumNonZeroElements() {
    return delegate.getNumNonZeroElements();
  }

  @Override
  public int getNumNondefaultElements() {
    return delegate.getNumNondefaultElements();
  }

  @Override
  public Vector times(double x) {
    return delegate.times(x);
  }

  @Override
  public Vector times(Vector x) {
    return delegate.times(x);
  }

  @Override
  public Vector viewPart(int offset, int length) {
    return delegate.viewPart(offset, length);
  }

  @Override
  public double zSum() {
    return delegate.zSum();
  }

  @Override
  public Matrix cross(Vector other) {
    return delegate.cross(other);
  }

  @Override
  public double aggregate(DoubleDoubleFunction aggregator, DoubleFunction map) {
    return delegate.aggregate(aggregator, map);
  }

  @Override
  public double aggregate(Vector other, DoubleDoubleFunction aggregator, DoubleDoubleFunction combiner) {
    return delegate.aggregate(other, aggregator, combiner);
  }

  @Override
  public double getLengthSquared() {
    return delegate.getLengthSquared();
  }

  @Override
  public double getDistanceSquared(Vector v) {
    return delegate.getDistanceSquared(v);
  }

  @Override
  public double getLookupCost() {
    return delegate.getLookupCost();
  }

  @Override
  public double getIteratorAdvanceCost() {
    return delegate.getIteratorAdvanceCost();
  }

  @Override
  public boolean isAddConstantTime() {
    return delegate.isAddConstantTime();
  }
}<|MERGE_RESOLUTION|>--- conflicted
+++ resolved
@@ -17,10 +17,10 @@
 
 package org.apache.mahout.math;
 
+import java.util.Iterator;
+
 import org.apache.mahout.math.function.DoubleDoubleFunction;
 import org.apache.mahout.math.function.DoubleFunction;
-
-import java.util.Iterator;
 
 public class NamedVector implements Vector {
 
@@ -128,14 +128,6 @@
     return delegate.isSequentialAccess();
   }
 
-  /**
-   * @return true iff this implementation can access ANY element in constant time.
-   */
-  @Override
-  public boolean isRandomAccess() {
-    return delegate.isSequentialAccess();
-  }
-
   @Override
   public Iterator<Element> iterator() {
     return delegate.iterator();
@@ -154,11 +146,7 @@
   /**
    * Merge a set of (index, value) pairs into the vector.
    *
-<<<<<<< HEAD
-   * @param updates
-=======
    * @param updates an ordered mapping of indices to values to be merged in.
->>>>>>> a00659e2
    */
   @Override
   public void mergeUpdates(OrderedIntDoubleMapping updates) {
