--- conflicted
+++ resolved
@@ -17,9 +17,9 @@
 
 package org.apache.mahout.math;
 
+import java.util.Iterator;
+
 import com.google.common.collect.AbstractIterator;
-
-import java.util.Iterator;
 
 /** Implements subset view of a Vector */
 public class VectorView extends AbstractVector {
@@ -61,14 +61,6 @@
   @Override
   public boolean isSequentialAccess() {
     return vector.isSequentialAccess();
-  }
-
-  /**
-   * @return true iff this implementation can access ANY element in constant time.
-   */
-  @Override
-  public boolean isRandomAccess() {
-    return vector.isRandomAccess();
   }
 
   @Override
@@ -214,12 +206,8 @@
 
   @Override
   public double getIteratorAdvanceCost() {
-<<<<<<< HEAD
-    return vector.getIteratorAdvanceCost();
-=======
     // TODO: remove the 2x after fixing the Element iterator
     return 2 * vector.getIteratorAdvanceCost();
->>>>>>> a00659e2
   }
 
   @Override
@@ -237,18 +225,9 @@
    */
   @Override
   public void mergeUpdates(OrderedIntDoubleMapping updates) {
-<<<<<<< HEAD
-    // TODO: see what the best thing to do here is.
-    OrderedIntDoubleMapping internalUpdates = updates;
-    for (int i = 0; i < internalUpdates.getNumMappings(); ++i) {
-      internalUpdates.setIndexAt(i, internalUpdates.indexAt(i) + offset);
-    }
-    vector.mergeUpdates(internalUpdates);
-=======
     for (int i = 0; i < updates.getNumMappings(); ++i) {
       updates.setIndexAt(i, updates.indexAt(i) + offset);
     }
     vector.mergeUpdates(updates);
->>>>>>> a00659e2
   }
 }