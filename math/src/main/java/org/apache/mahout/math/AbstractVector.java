/*
 * Licensed to the Apache Software Foundation (ASF) under one or more
 * contributor license agreements.  See the NOTICE file distributed with
 * this work for additional information regarding copyright ownership.
 * The ASF licenses this file to You under the Apache License, Version 2.0
 * (the "License"); you may not use this file except in compliance with
 * the License.  You may obtain a copy of the License at
 *
 *     http://www.apache.org/licenses/LICENSE-2.0
 *
 * Unless required by applicable law or agreed to in writing, software
 * distributed under the License is distributed on an "AS IS" BASIS,
 * WITHOUT WARRANTIES OR CONDITIONS OF ANY KIND, either express or implied.
 * See the License for the specific language governing permissions and
 * limitations under the License.
 */

package org.apache.mahout.math;

import java.util.Iterator;

import com.google.common.base.Preconditions;
import org.apache.mahout.common.RandomUtils;
import org.apache.mahout.math.function.DoubleDoubleFunction;
import org.apache.mahout.math.function.DoubleFunction;
import org.apache.mahout.math.function.Functions;

/** Implementations of generic capabilities like sum of elements and dot products */
public abstract class AbstractVector implements Vector, LengthCachingVector {

  private int size;
  protected double lengthSquared = -1.0;

  protected AbstractVector(int size) {
    this.size = size;
  }

  /**
<<<<<<< HEAD
   * Let fa = aggregator and fm = map.
   * If fm(0) = 0 and fa(0, x) =
=======
   * Aggregates a vector by applying a mapping function fm(x) to every component and aggregating
   * the results with an aggregating function fa(x, y).
>>>>>>> a00659e2
   *
   * @param aggregator used to combine the current value of the aggregation with the result of map.apply(nextValue)
   * @param map a function to apply to each element of the vector in turn before passing to the aggregator
   * @return the result of the aggregation
   */
  @Override
  public double aggregate(DoubleDoubleFunction aggregator, DoubleFunction map) {
    if (size == 0) {
      return 0;
    }

<<<<<<< HEAD
    if (aggregator.isAssociativeAndCommutative()) {
      boolean hasZeros = size() - getNumNondefaultElements() > 0;
      if (hasZeros && !map.isDensifying()) {
        // There exists at least one zero, and fm(0) = 0. The results starts as 0.0.
        // This can be the first result in the aggregator (because it's associative and commutative).
        // The aggregator is applied as fa(result, fm(v)), but we know there must be a fa(0, fm(v)).
        // If f(0, y) = 0 (isLikeLeftMult), the 0 will cascade through the aggregation and the final result is 0.
        if (aggregator.isLikeLeftMult()){
          return 0.0;
        }
      }
=======
    // If the aggregator is associative and commutative and it's likeLeftMult (fa(0, y) = 0), and there is
    // at least one zero in the vector (size > getNumNondefaultElements) and applying fm(0) = 0, the result
    // gets cascaded through the aggregation and the final result will be 0.
    if (aggregator.isAssociativeAndCommutative() && aggregator.isLikeLeftMult()
        && size > getNumNondefaultElements() && !map.isDensifying()) {
      return 0;
>>>>>>> a00659e2
    }

    double result;
    if (isSequentialAccess() || aggregator.isAssociativeAndCommutative()) {
      Iterator<Element> iterator;
      // If fm(0) = 0 and fa(x, 0) = x, we can skip all zero values.
      if (!map.isDensifying() && aggregator.isLikeRightPlus()) {
        iterator = iterateNonZero();
        if (!iterator.hasNext()) {
<<<<<<< HEAD
          return 0.0;
=======
          return 0;
>>>>>>> a00659e2
        }
      } else {
        iterator = iterator();
      }
      Element element = iterator.next();
      result = map.apply(element.get());
      while (iterator.hasNext()) {
        element = iterator.next();
        result = aggregator.apply(result, map.apply(element.get()));
      }
    } else {
      result = map.apply(getQuick(0));
      for (int i = 1; i < size; i++) {
        result = aggregator.apply(result, map.apply(getQuick(i)));
      }
    }

    return result;
  }

  @Override
  public double aggregate(Vector other, DoubleDoubleFunction aggregator, DoubleDoubleFunction combiner) {
    Preconditions.checkArgument(size == other.size(), "Vector sizes differ");
    if (size == 0) {
      return 0;
    }
    return VectorBinaryAggregate.aggregateBest(this, other, aggregator, combiner);
  }

  /**
   * Subclasses must override to return an appropriately sparse or dense result
   *
   * @param rows    the row cardinality
   * @param columns the column cardinality
   * @return a Matrix
   */
  protected abstract Matrix matrixLike(int rows, int columns);

  @Override
  public Vector viewPart(int offset, int length) {
    if (offset < 0) {
      throw new IndexException(offset, size);
    }
    if (offset + length > size) {
      throw new IndexException(offset + length, size);
    }
    return new VectorView(this, offset, length);
  }

  @SuppressWarnings("CloneDoesntDeclareCloneNotSupportedException")
  @Override
  public Vector clone() {
    try {
      AbstractVector r = (AbstractVector) super.clone();
      r.size = size;
      r.lengthSquared = lengthSquared;
      return r;
    } catch (CloneNotSupportedException e) {
      throw new IllegalStateException("Can't happen");
    }
  }

  @Override
  public Vector divide(double x) {
    if (x == 1.0) {
      return clone();
    }
    Vector result = createOptimizedCopy();
    Iterator<Element> iter = result.iterateNonZero();
    while (iter.hasNext()) {
      Element element = iter.next();
      element.set(element.get() / x);
    }
    return result;
  }

  @Override
  public double dot(Vector x) {
    if (size != x.size()) {
      throw new CardinalityException(size, x.size());
    }
    if (this == x) {
      return getLengthSquared();
    }
    return aggregate(x, Functions.PLUS, Functions.MULT);
  }

  protected double dotSelf() {
    return aggregate(Functions.PLUS, Functions.pow(2));
  }

  @Override
  public double get(int index) {
    if (index < 0 || index >= size) {
      throw new IndexException(index, size);
    }
    return getQuick(index);
  }

  @Override
  public Element getElement(int index) {
    return new LocalElement(index);
  }

  @Override
  public Vector normalize() {
    return divide(Math.sqrt(getLengthSquared()));
  }

  @Override
  public Vector normalize(double power) {
    return divide(norm(power));
  }

  @Override
  public Vector logNormalize() {
    return logNormalize(2.0, Math.sqrt(getLengthSquared()));
  }

  @Override
  public Vector logNormalize(double power) {
    return logNormalize(power, norm(power));
  }

  public Vector logNormalize(double power, double normLength) {
    // we can special case certain powers
    if (Double.isInfinite(power) || power <= 1.0) {
      throw new IllegalArgumentException("Power must be > 1 and < infinity");
    } else {
      double denominator = normLength * Math.log(power);
      Vector result = createOptimizedCopy();
      Iterator<Element> iter = result.iterateNonZero();
      while (iter.hasNext()) {
        Element element = iter.next();
        element.set(Math.log1p(element.get()) / denominator);
      }
      return result;
    }
  }

  // p-norm, where p = power
  @Override
  public double norm(double power) {
    if (power < 0.0) {
      throw new IllegalArgumentException("Power must be >= 0");
    }
    // We can special case certain powers.
    if (Double.isInfinite(power)) {
      return aggregate(Functions.MAX, Functions.ABS);
    } else if (power == 2.0) {
      return Math.sqrt(getLengthSquared());
    } else if (power == 1.0) {
<<<<<<< HEAD
      return aggregate(Functions.PLUS, Functions.ABS);
=======
      double result = 0.0;
      Iterator<Element> iterator = this.iterateNonZero();
      while (iterator.hasNext()) {
        result += Math.abs(iterator.next().get());
      }
      return result;
      // TODO: this should ideally be used, but it's slower.
      // return aggregate(Functions.PLUS, Functions.ABS);
>>>>>>> a00659e2
    } else if (power == 0.0) {
      return getNumNonZeroElements();
    } else {
      return Math.pow(aggregate(Functions.PLUS, Functions.pow(power)), 1.0 / power);
    }
  }

  @Override
  public double getLengthSquared() {
    if (lengthSquared >= 0.0) {
      return lengthSquared;
    }
    return lengthSquared = dotSelf();
  }

  @Override
  public void invalidateCachedLength() {
    lengthSquared = -1;
  }

  @Override
  public double getDistanceSquared(Vector that) {
    if (size != that.size()) {
      throw new CardinalityException(size, that.size());
    }
    double thisLength = getLengthSquared();
    double thatLength = that.getLengthSquared();
    double dot = dot(that);
    double distanceEstimate = thisLength + thatLength - 2 * dot;
    if (distanceEstimate > 1e-3 * (thisLength + thatLength)) {
      // The vectors are far enough from each other that the formula is accurate.
      return Math.max(distanceEstimate, 0);
    } else {
      return aggregate(that, Functions.PLUS, Functions.MINUS_SQUARED);
    }
  }

  @Override
  public double maxValue() {
    if (size == 0) {
      return Double.NEGATIVE_INFINITY;
    }
    return aggregate(Functions.MAX, Functions.IDENTITY);
  }

  @Override
  public int maxValueIndex() {
    int result = -1;
    double max = Double.NEGATIVE_INFINITY;
    int nonZeroElements = 0;
    Iterator<Element> iter = this.iterateNonZero();
    while (iter.hasNext()) {
      nonZeroElements++;
      Element element = iter.next();
      double tmp = element.get();
      if (tmp > max) {
        max = tmp;
        result = element.index();
      }
    }
    // if the maxElement is negative and the vector is sparse then any
    // unfilled element(0.0) could be the maxValue hence we need to
    // find one of those elements
    if (nonZeroElements < size && max < 0.0) {
      for (Element element : this) {
        if (element.get() == 0.0) {
          return element.index();
        }
      }
    }
    return result;
  }

  @Override
  public double minValue() {
    if (size == 0) {
      return Double.POSITIVE_INFINITY;
    }
    return aggregate(Functions.MIN, Functions.IDENTITY);
  }

  @Override
  public int minValueIndex() {
    int result = -1;
    double min = Double.POSITIVE_INFINITY;
    int nonZeroElements = 0;
    Iterator<Element> iter = this.iterateNonZero();
    while (iter.hasNext()) {
      nonZeroElements++;
      Element element = iter.next();
      double tmp = element.get();
      if (tmp < min) {
        min = tmp;
        result = element.index();
      }
    }
    // if the maxElement is positive and the vector is sparse then any
    // unfilled element(0.0) could be the maxValue hence we need to
    // find one of those elements
    if (nonZeroElements < size && min > 0.0) {
      for (Element element : this) {
        if (element.get() == 0.0) {
          return element.index();
        }
      }
    }
    return result;
  }

  @Override
  public Vector plus(double x) {
    Vector result = createOptimizedCopy();
    if (x == 0.0) {
      return result;
    }
    return result.assign(Functions.plus(x));
  }

  @Override
  public Vector plus(Vector that) {
    if (size != that.size()) {
      throw new CardinalityException(size, that.size());
    }
    return createOptimizedCopy().assign(that, Functions.PLUS);
  }

  @Override
  public Vector minus(Vector that) {
    if (size != that.size()) {
      throw new CardinalityException(size, that.size());
    }
    return createOptimizedCopy().assign(that, Functions.MINUS);
  }

  @Override
  public void set(int index, double value) {
    if (index < 0 || index >= size) {
      throw new IndexException(index, size);
    }
    setQuick(index, value);
  }

  @Override
  public void incrementQuick(int index, double increment) {
    setQuick(index, getQuick(index) + increment);
  }

  @Override
  public Vector times(double x) {
    if (x == 0.0) {
      return like();
    }
    return createOptimizedCopy().assign(Functions.mult(x));
  }

  /**
   * Copy the current vector in the most optimum fashion. Used by immutable methods like plus(), minus().
   * Use this instead of vector.like().assign(vector). Sub-class can choose to override this method.
   *
   * @return a copy of the current vector.
   */
  protected Vector createOptimizedCopy() {
    return createOptimizedCopy(this);
  }

  private static Vector createOptimizedCopy(Vector vector) {
    Vector result;
    if (vector.isDense()) {
      result = vector.like().assign(vector, Functions.SECOND_LEFT_ZERO);
    } else {
      result = vector.clone();
    }
    return result;
  }

  @Override
  public Vector times(Vector that) {
    if (size != that.size()) {
      throw new CardinalityException(size, that.size());
    }

    if (this.getNumNondefaultElements() <= that.getNumNondefaultElements()) {
      return createOptimizedCopy(this).assign(that, Functions.MULT);
    } else {
      return createOptimizedCopy(that).assign(this, Functions.MULT);
    }
  }

  @Override
  public double zSum() {
    return aggregate(Functions.PLUS, Functions.IDENTITY);
  }

  @Override
  public int getNumNonZeroElements() {
    int count = 0;
    Iterator<Element> it = iterateNonZero();
    while (it.hasNext()) {
      if (it.next().get() != 0.0) {
        count++;
      }
    }
    return count;
  }

  @Override
  public Vector assign(double value) {
    Iterator<Element> it;
    if (value == 0.0) {
      // Make all the non-zero values 0.
      it = iterateNonZero();
      while (it.hasNext()) {
        it.next().set(value);
      }
    } else {
      if (isSequentialAccess() && !isAddConstantTime()) {
        OrderedIntDoubleMapping updates = new OrderedIntDoubleMapping();
        // Update all the non-zero values and queue the updates for the zero vaues.
        // The vector will become dense.
        it = iterator();
        while (it.hasNext()) {
          Element element = it.next();
          if (element.get() == 0.0) {
            updates.set(element.index(), value);
          } else {
            element.set(value);
          }
        }
        mergeUpdates(updates);
      } else {
        for (int i = 0; i < size; ++i) {
          setQuick(i, value);
        }
      }
    }
    invalidateCachedLength();
    return this;
  }

  @Override
  public Vector assign(double[] values) {
    if (size != values.length) {
      throw new CardinalityException(size, values.length);
    }
    if (isSequentialAccess() && !isAddConstantTime()) {
      OrderedIntDoubleMapping updates = new OrderedIntDoubleMapping();
      Iterator<Element> it = iterator();
      while (it.hasNext()) {
        Element element = it.next();
        int index = element.index();
        if (element.get() == 0.0) {
          updates.set(index, values[index]);
        } else {
          element.set(values[index]);
        }
      }
      mergeUpdates(updates);
    } else {
      for (int i = 0; i < size; ++i) {
        setQuick(i, values[i]);
      }
    }
    invalidateCachedLength();
    return this;
  }

  @Override
  public Vector assign(Vector other) {
    return assign(other, Functions.SECOND);
  }

  @Override
  public Vector assign(DoubleDoubleFunction f, double y) {
    Iterator<Element> iterator = f.apply(0, y) == 0 ? iterateNonZero() : iterator();
    while (iterator.hasNext()) {
      Element element = iterator.next();
      element.set(f.apply(element.get(), y));
    }
    invalidateCachedLength();
    return this;
  }

  @Override
  public Vector assign(DoubleFunction f) {
    Iterator<Element> iterator = !f.isDensifying() ? iterateNonZero() : iterator();
    while (iterator.hasNext()) {
      Element element = iterator.next();
      element.set(f.apply(element.get()));
    }
    invalidateCachedLength();
    return this;
  }

  @Override
  public Vector assign(Vector other, DoubleDoubleFunction function) {
    if (size != other.size()) {
      throw new CardinalityException(size, other.size());
    }
    VectorBinaryAssign.assignBest(this, other, function);
    invalidateCachedLength();
    return this;
  }

  @Override
  public Matrix cross(Vector other) {
    Matrix result = matrixLike(size, other.size());
    Iterator<Vector.Element> it = iterateNonZero();
    while(it.hasNext()) {
      Vector.Element e = it.next();
      int row = e.index();
      result.assignRow(row, other.times(getQuick(row)));
    }
    return result;
  }

  @Override
  public final int size() {
    return size;
  }

  @Override
  public String asFormatString() {
    return toString();
  }

  @Override
  public int hashCode() {
    int result = size;
    Iterator<Element> iter = iterateNonZero();
    while (iter.hasNext()) {
      Element ele = iter.next();
      result += ele.index() * RandomUtils.hashDouble(ele.get());
    }
    return result;
  }

  /**
   * Determines whether this {@link Vector} represents the same logical vector as another
   * object. Two {@link Vector}s are equal (regardless of implementation) if the value at
   * each index is the same, and the cardinalities are the same.
   */
  @Override
  public boolean equals(Object o) {
    if (this == o) {
      return true;
    }
    if (!(o instanceof Vector)) {
      return false;
    }
    Vector that = (Vector) o;
<<<<<<< HEAD
    if (size != that.size()) {
      return false;
    }
    return aggregate(that, Functions.PLUS, Functions.MINUS_ABS) == 0.0;
=======
    return size == that.size() && aggregate(that, Functions.PLUS, Functions.MINUS_ABS) == 0.0;
>>>>>>> a00659e2
  }

  @Override
  public String toString() {
    return toString(null);
  }

  public String toString(String[] dictionary) {
    StringBuilder result = new StringBuilder();
    result.append('{');
    for (int index = 0; index < size; index++) {
      double value = getQuick(index);
      if (value != 0.0) {
        result.append(dictionary != null && dictionary.length > index ? dictionary[index] : index);
        result.append(':');
        result.append(value);
        result.append(',');
      }
    }
    if (result.length() > 1) {
      result.setCharAt(result.length() - 1, '}');
    } else {
      result.append('}');
    }
    return result.toString();
  }

  protected final class LocalElement implements Element {
    int index;

    LocalElement(int index) {
      this.index = index;
    }

    @Override
    public double get() {
      return getQuick(index);
    }

    @Override
    public int index() {
      return index;
    }

    @Override
    public void set(double value) {
      setQuick(index, value);
    }
  }
}<|MERGE_RESOLUTION|>--- conflicted
+++ resolved
@@ -36,13 +36,8 @@
   }
 
   /**
-<<<<<<< HEAD
-   * Let fa = aggregator and fm = map.
-   * If fm(0) = 0 and fa(0, x) =
-=======
    * Aggregates a vector by applying a mapping function fm(x) to every component and aggregating
    * the results with an aggregating function fa(x, y).
->>>>>>> a00659e2
    *
    * @param aggregator used to combine the current value of the aggregation with the result of map.apply(nextValue)
    * @param map a function to apply to each element of the vector in turn before passing to the aggregator
@@ -54,26 +49,12 @@
       return 0;
     }
 
-<<<<<<< HEAD
-    if (aggregator.isAssociativeAndCommutative()) {
-      boolean hasZeros = size() - getNumNondefaultElements() > 0;
-      if (hasZeros && !map.isDensifying()) {
-        // There exists at least one zero, and fm(0) = 0. The results starts as 0.0.
-        // This can be the first result in the aggregator (because it's associative and commutative).
-        // The aggregator is applied as fa(result, fm(v)), but we know there must be a fa(0, fm(v)).
-        // If f(0, y) = 0 (isLikeLeftMult), the 0 will cascade through the aggregation and the final result is 0.
-        if (aggregator.isLikeLeftMult()){
-          return 0.0;
-        }
-      }
-=======
     // If the aggregator is associative and commutative and it's likeLeftMult (fa(0, y) = 0), and there is
     // at least one zero in the vector (size > getNumNondefaultElements) and applying fm(0) = 0, the result
     // gets cascaded through the aggregation and the final result will be 0.
     if (aggregator.isAssociativeAndCommutative() && aggregator.isLikeLeftMult()
         && size > getNumNondefaultElements() && !map.isDensifying()) {
       return 0;
->>>>>>> a00659e2
     }
 
     double result;
@@ -83,11 +64,7 @@
       if (!map.isDensifying() && aggregator.isLikeRightPlus()) {
         iterator = iterateNonZero();
         if (!iterator.hasNext()) {
-<<<<<<< HEAD
-          return 0.0;
-=======
           return 0;
->>>>>>> a00659e2
         }
       } else {
         iterator = iterator();
@@ -228,7 +205,6 @@
     }
   }
 
-  // p-norm, where p = power
   @Override
   public double norm(double power) {
     if (power < 0.0) {
@@ -240,9 +216,6 @@
     } else if (power == 2.0) {
       return Math.sqrt(getLengthSquared());
     } else if (power == 1.0) {
-<<<<<<< HEAD
-      return aggregate(Functions.PLUS, Functions.ABS);
-=======
       double result = 0.0;
       Iterator<Element> iterator = this.iterateNonZero();
       while (iterator.hasNext()) {
@@ -251,7 +224,6 @@
       return result;
       // TODO: this should ideally be used, but it's slower.
       // return aggregate(Functions.PLUS, Functions.ABS);
->>>>>>> a00659e2
     } else if (power == 0.0) {
       return getNumNonZeroElements();
     } else {
@@ -602,14 +574,7 @@
       return false;
     }
     Vector that = (Vector) o;
-<<<<<<< HEAD
-    if (size != that.size()) {
-      return false;
-    }
-    return aggregate(that, Functions.PLUS, Functions.MINUS_ABS) == 0.0;
-=======
     return size == that.size() && aggregate(that, Functions.PLUS, Functions.MINUS_ABS) == 0.0;
->>>>>>> a00659e2
   }
 
   @Override
