/**
 * Licensed to the Apache Software Foundation (ASF) under one or more
 * contributor license agreements.  See the NOTICE file distributed with
 * this work for additional information regarding copyright ownership.
 * The ASF licenses this file to You under the Apache License, Version 2.0
 * (the "License"); you may not use this file except in compliance with
 * the License.  You may obtain a copy of the License at
 *
 *     http://www.apache.org/licenses/LICENSE-2.0
 *
 * Unless required by applicable law or agreed to in writing, software
 * distributed under the License is distributed on an "AS IS" BASIS,
 * WITHOUT WARRANTIES OR CONDITIONS OF ANY KIND, either express or implied.
 * See the License for the specific language governing permissions and
 * limitations under the License.
 */

package org.apache.mahout.math;

<<<<<<< HEAD
import com.google.common.primitives.Doubles;

import java.util.Arrays;
import java.util.Iterator;
import java.util.NoSuchElementException;
=======
import java.util.Arrays;
import java.util.Iterator;
import java.util.NoSuchElementException;

import com.google.common.primitives.Doubles;
>>>>>>> fc32587a

/**
 * <p>
 * Implements vector that only stores non-zero doubles as a pair of parallel arrays (OrderedIntDoubleMapping),
 * one int[], one double[].  If there are <b>k</b> non-zero elements in the vector, this implementation has
 * O(log(k)) random-access read performance, and O(k) random-access write performance, which is far below that
 * of the hashmap based {@link org.apache.mahout.math.RandomAccessSparseVector RandomAccessSparseVector}.  This
 * class is primarily used for operations where the all the elements will be accessed in a read-only fashion
 * sequentially: methods which operate not via get() or set(), but via iterateNonZero(), such as (but not limited
 * to) :</p>
 * <ul>
 *   <li>dot(Vector)</li>
 *   <li>addTo(Vector)</li>
 * </ul>
 * <p>
 * Note that the Vector passed to these above methods may (and currently, are) be used in a random access fashion,
 * so for example, calling SequentialAccessSparseVector.dot(SequentialAccessSparseVector) is slow.
 * TODO: this need not be the case - both are ordered, so this should be very fast if implmented in this class
 * </p>
 *
 * See {@link OrderedIntDoubleMapping}
 */
public class SequentialAccessSparseVector extends AbstractVector {

  private OrderedIntDoubleMapping values;

  /** For serialization purposes only. */
  public SequentialAccessSparseVector() {
    super(0);
  }

  public SequentialAccessSparseVector(int cardinality) {
<<<<<<< HEAD
    this(cardinality, Math.min(100, cardinality / 1000)); // arbitrary estimate of 'sparseness'
=======
    this(cardinality, Math.min(100, cardinality/1000)); // arbitrary estimate of 'sparseness'
>>>>>>> fc32587a
  }

  public SequentialAccessSparseVector(int cardinality, int size) {
    super(cardinality);
    values = new OrderedIntDoubleMapping(size);
  }

  public SequentialAccessSparseVector(Vector other) {
    this(other.size(), other.getNumNondefaultElements());

    if (other.isSequentialAccess()) {
      Iterator<Element> it = other.iterateNonZero();
      Element e;
      while (it.hasNext() && (e = it.next()) != null) {
        set(e.index(), e.get());
      }
    } else {
      // If the incoming Vector to copy is random, then adding items
      // from the Iterator can degrade performance dramatically if
      // the number of elements is large as this Vector tries to stay
      // in order as items are added, so it's better to sort the other
      // Vector's elements by index and then add them to this
      copySortedRandomAccessSparseVector(other);
    }
  }

  // Sorts a RandomAccessSparseVectors Elements before adding them to this
  private int copySortedRandomAccessSparseVector(Vector other) {
    int elementCount = other.getNumNondefaultElements();
    OrderedElement[] sortableElements = new OrderedElement[elementCount];
    Iterator<Element> it = other.iterateNonZero();
    Element e;
    int s = 0;
    while (it.hasNext() && (e = it.next()) != null) {
      sortableElements[s++] = new OrderedElement(e.index(), e.get());
    }
    Arrays.sort(sortableElements);
    for (int i = 0; i < sortableElements.length; i++) {
      values.setIndexAt(i, sortableElements[i].index);
      values.setValueAt(i, sortableElements[i].value);
    }
    values = new OrderedIntDoubleMapping(values.getIndices(), values.getValues(), elementCount);
    return elementCount;
  }

  public SequentialAccessSparseVector(SequentialAccessSparseVector other, boolean shallowCopy) {
    super(other.size());
    values = shallowCopy ? other.values : other.values.clone();
  }

  public SequentialAccessSparseVector(SequentialAccessSparseVector other) {
    this(other.size(), other.getNumNondefaultElements());
    values = other.values.clone();
  }

  private SequentialAccessSparseVector(int cardinality, OrderedIntDoubleMapping values) {
    super(cardinality);
    this.values = values;
  }

  @Override
  protected Matrix matrixLike(int rows, int columns) {
    return new SparseRowMatrix(rows, columns);
  }

  @Override
  public SequentialAccessSparseVector clone() {
    return new SequentialAccessSparseVector(size(), values.clone());
  }

  @Override
  public Vector assign(Vector other) {
    int size = size();
    if (size != other.size()) {
      throw new CardinalityException(size, other.size());
    }
    if (other instanceof SequentialAccessSparseVector) {
      values = ((SequentialAccessSparseVector)other).values.clone();
    } else {
      values = new OrderedIntDoubleMapping();
      Iterator<Element> othersElems = other.iterateNonZero();
      while (othersElems.hasNext()) {
        Element elem = othersElems.next();
        setQuick(elem.index(), elem.get());
      }
    }
    return this;
  }

  @Override
  public void mergeUpdates(OrderedIntDoubleMapping updates) {
    values.merge(updates);
  }

  @Override
  public String toString() {
    StringBuilder result = new StringBuilder();
    result.append('{');
    Iterator<Element> it = iterateNonZero();
    while (it.hasNext()) {
      Element e = it.next();
      result.append(e.index());
      result.append(':');
      result.append(e.get());
      result.append(',');
    }
    if (result.length() > 1) {
      result.setCharAt(result.length() - 1, '}');
    }
    return result.toString();
  }

  /**
   * @return false
   */
  @Override
  public boolean isDense() {
    return false;
  }

  /**
   * @return true
   */
  @Override
  public boolean isSequentialAccess() {
    return true;
  }

  /**
   * @return true iff this implementation can access ANY element in constant time.
   */
  @Override
  public boolean isRandomAccess() {
    return false;
  }

  /**
   * Warning! This takes O(log n) time as it does a binary search behind the scenes!
   * Only use it when STRICTLY necessary.
   * @param index an int index.
   * @return the value at that position in the vector.
   */
  @Override
  public double getQuick(int index) {
    return values.get(index);
  }

  /**
   * Warning! This takes O(log n) time as it does a binary search behind the scenes!
   * Only use it when STRICTLY necessary.
   * @param index an int index.
   */
  @Override
  public void setQuick(int index, double value) {
    invalidateCachedLength();
    values.set(index, value);
  }

  @Override
  public SequentialAccessSparseVector like() {
    return new SequentialAccessSparseVector(size(), values.getNumMappings());
  }

  @Override
  public Iterator<Element> iterateNonZero() {
    return new NonDefaultIterator();
  }

  @Override
  public Iterator<Element> iterator() {
    return new AllIterator();
  }

  private final class NonDefaultIterator implements Iterator<Element> {
    private final NonDefaultElement element = new NonDefaultElement();

    @Override
    public boolean hasNext() {
      return element.getNextOffset() < values.getNumMappings();
    }

    @Override
    public Element next() {
      if (!hasNext()) {
        throw new NoSuchElementException();
      }
      element.advanceOffset();
      return element;
    }

    @Override
    public void remove() {
      throw new UnsupportedOperationException();
    }
  }

  private final class AllIterator implements Iterator<Element> {
    private final AllElement element = new AllElement();

    @Override
    public boolean hasNext() {
      return element.getNextIndex() < SequentialAccessSparseVector.this.size();
    }

    @Override
    public Element next() {
      if (!hasNext()) {
        throw new NoSuchElementException();
      }

      element.advanceIndex();
      return element;
    }

    @Override
    public void remove() {
      throw new UnsupportedOperationException();
    }
  }

  private final class NonDefaultElement implements Element {
    private int offset = -1;

    void advanceOffset() {
      offset++;
    }

    int getNextOffset() {
      return offset + 1;
    }

    @Override
    public double get() {
      return values.getValues()[offset];
    }

    @Override
    public int index() {
      return values.getIndices()[offset];
    }

    @Override
    public void set(double value) {
      invalidateCachedLength();
      values.setValueAt(offset, value);
    }
  }

  private final class AllElement implements Element {
    private int index = -1;
    private int nextOffset;

    void advanceIndex() {
      index++;
      if (nextOffset < values.getNumMappings() && index > values.getIndices()[nextOffset]) {
        nextOffset++;
      }
    }

    int getNextIndex() {
      return index + 1;
    }

    @Override
    public double get() {
      if (nextOffset < values.getNumMappings() && index == values.getIndices()[nextOffset]) {
        return values.getValues()[nextOffset];
      } else {
        return OrderedIntDoubleMapping.DEFAULT_VALUE;
      }
    }

    @Override
    public int index() {
      return index;
    }

    @Override
    public void set(double value) {
      invalidateCachedLength();
      if (nextOffset < values.getNumMappings() && index == values.indexAt(nextOffset)) {
        values.setValueAt(nextOffset, value);
      } else {
        // Yes, this works; the offset into indices of the new value's index will still be nextOffset
        values.set(index, value);
      }
    }
  }

  // Comparable Element for sorting Elements by index
  private static final class OrderedElement implements Comparable<OrderedElement> {
    private final int index;
    private final double value;

    OrderedElement(int index, double value) {
      this.index = index;
      this.value = value;
    }

    @Override
    public int compareTo(OrderedElement that) {
      // both indexes are positive, and neither can be Integer.MAX_VALUE (otherwise there would be
      // an array somewhere with Integer.MAX_VALUE + 1 elements)
      return this.index - that.index;
    }

    @Override
    public int hashCode() {
      return index ^ Doubles.hashCode(value);
    }

    @Override
    public boolean equals(Object o) {
      if (!(o instanceof OrderedElement)) {
        return false;
      }
      OrderedElement other = (OrderedElement) o;
      return index == other.index && value == other.value;
    }
  }
}<|MERGE_RESOLUTION|>--- conflicted
+++ resolved
@@ -17,19 +17,11 @@
 
 package org.apache.mahout.math;
 
-<<<<<<< HEAD
-import com.google.common.primitives.Doubles;
-
 import java.util.Arrays;
 import java.util.Iterator;
 import java.util.NoSuchElementException;
-=======
-import java.util.Arrays;
-import java.util.Iterator;
-import java.util.NoSuchElementException;
 
 import com.google.common.primitives.Doubles;
->>>>>>> fc32587a
 
 /**
  * <p>
@@ -62,11 +54,7 @@
   }
 
   public SequentialAccessSparseVector(int cardinality) {
-<<<<<<< HEAD
-    this(cardinality, Math.min(100, cardinality / 1000)); // arbitrary estimate of 'sparseness'
-=======
     this(cardinality, Math.min(100, cardinality/1000)); // arbitrary estimate of 'sparseness'
->>>>>>> fc32587a
   }
 
   public SequentialAccessSparseVector(int cardinality, int size) {
@@ -226,6 +214,11 @@
   }
 
   @Override
+  public int getNumNondefaultElements() {
+    return values.getNumMappings();
+  }
+
+  @Override
   public SequentialAccessSparseVector like() {
     return new SequentialAccessSparseVector(size(), values.getNumMappings());
   }
