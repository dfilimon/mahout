--- conflicted
+++ resolved
@@ -17,19 +17,13 @@
 
 package org.apache.mahout.math;
 
-import com.google.common.primitives.Doubles;
-import org.apache.mahout.math.function.Functions;
-
 import java.util.Arrays;
 import java.util.Iterator;
 import java.util.NoSuchElementException;
 
-<<<<<<< HEAD
-=======
 import com.google.common.primitives.Doubles;
 import org.apache.mahout.math.function.Functions;
 
->>>>>>> a00659e2
 /**
  * <p>
  * Implements vector that only stores non-zero doubles as a pair of parallel arrays (OrderedIntDoubleMapping),
@@ -132,11 +126,7 @@
   @Override
   public void mergeUpdates(OrderedIntDoubleMapping updates) {
     values.merge(updates);
-<<<<<<< HEAD
-  }
-=======
-    }
->>>>>>> a00659e2
+    }
 
   @Override
   public String toString() {
@@ -173,17 +163,6 @@
   }
 
   /**
-<<<<<<< HEAD
-   * @return true iff this implementation can access ANY element in constant time.
-   */
-  @Override
-  public boolean isRandomAccess() {
-    return false;
-  }
-
-  /**
-=======
->>>>>>> a00659e2
    * Warning! This takes O(log n) time as it does a binary search behind the scenes!
    * Only use it when STRICTLY necessary.
    * @param index an int index.
@@ -393,5 +372,4 @@
       return index == other.index && value == other.value;
     }
   }
-
 }