--- conflicted
+++ resolved
@@ -17,12 +17,10 @@
 
 package org.apache.mahout.math;
 
-<<<<<<< HEAD
 import com.google.common.collect.AbstractIterator;
 import com.google.common.primitives.Doubles;
-
-=======
->>>>>>> 9a9dba44
+import org.apache.mahout.math.function.Functions;
+
 import java.util.Arrays;
 import java.util.Iterator;
 import java.util.NoSuchElementException;
@@ -84,7 +82,7 @@
       // in order as items are added, so it's better to sort the other
       // Vector's elements by index and then add them to this
       copySortedRandomAccessSparseVector(other);
-    }
+    }    
   }
 
   // Sorts a RandomAccessSparseVectors Elements before adding them to this
@@ -231,12 +229,7 @@
     return new AllIterator();
   }
 
-<<<<<<< HEAD
-  private final class NonDefaultIterator extends AbstractIterator<Element> {
-
-=======
   private final class NonDefaultIterator implements Iterator<Element> {
->>>>>>> 9a9dba44
     private final NonDefaultElement element = new NonDefaultElement();
 
     @Override
@@ -284,6 +277,7 @@
   }
 
   private final class NonDefaultElement implements Element {
+
     private int offset = -1;
 
     void advanceOffset() {
@@ -312,6 +306,7 @@
   }
 
   private final class AllElement implements Element {
+
     private int index = -1;
     private int nextOffset;
 
@@ -356,7 +351,7 @@
   private static final class OrderedElement implements Comparable<OrderedElement> {
     private final int index;
     private final double value;
-
+    
     OrderedElement(int index, double value) {
       this.index = index;
       this.value = value;
@@ -382,5 +377,7 @@
       OrderedElement other = (OrderedElement) o;
       return index == other.index && value == other.value;
     }
-  }
+
+  }
+  
 }