--- conflicted
+++ resolved
@@ -54,7 +54,8 @@
   }
 
   public SequentialAccessSparseVector(int cardinality) {
-    this(cardinality, Math.min(100, cardinality/1000)); // arbitrary estimate of 'sparseness'
+    this(cardinality, Math.min(100, cardinality / 1000 < 10 ? 10 : cardinality / 1000)); // arbitrary estimate of
+                                                                                           // 'sparseness'
   }
 
   public SequentialAccessSparseVector(int cardinality, int size) {
@@ -214,10 +215,6 @@
   }
 
   @Override
-<<<<<<< HEAD
-  public int getNumNondefaultElements() {
-    return values.getNumMappings();
-=======
   public void incrementQuick(int index, double increment) {
     invalidateCachedLength();
     values.increment(index, increment);
@@ -226,12 +223,11 @@
   @Override
   public SequentialAccessSparseVector like() {
     return new SequentialAccessSparseVector(size(), values.getNumMappings());
->>>>>>> 0e69c3ec
-  }
-
-  @Override
-  public SequentialAccessSparseVector like() {
-    return new SequentialAccessSparseVector(size(), values.getNumMappings());
+  }
+
+  @Override
+  public int getNumNondefaultElements() {
+    return values.getNumMappings();
   }
 
   @Override
