--- conflicted
+++ resolved
@@ -17,24 +17,19 @@
 
 package org.apache.mahout.math;
 
-<<<<<<< HEAD
+import java.util.Arrays;
+import java.util.Iterator;
+import java.util.NoSuchElementException;
+
 import com.google.common.base.Preconditions;
 import org.apache.mahout.math.function.DoubleDoubleFunction;
 import org.apache.mahout.math.function.PlusMult;
 
+import com.google.common.base.Preconditions;
+
 import java.util.Arrays;
 import java.util.Iterator;
 import java.util.NoSuchElementException;
-=======
-import java.util.Arrays;
-import java.util.Iterator;
-import java.util.NoSuchElementException;
-
-import org.apache.mahout.math.function.DoubleDoubleFunction;
-import org.apache.mahout.math.function.PlusMult;
-
-import com.google.common.base.Preconditions;
->>>>>>> fc32587a
 
 /** Implements vector as an array of doubles */
 public class DenseVector extends AbstractVector {
@@ -243,7 +238,7 @@
     if (size() != v.size()) {
       throw new CardinalityException(size(), v.size());
     }
-
+    
     Iterator<Element> iter = v.iterateNonZero();
     while (iter.hasNext()) {
       Element element = iter.next();
@@ -255,7 +250,6 @@
     private final DenseElement element = new DenseElement();
     private int index = -1;
     private int lookAheadIndex = -1;
-<<<<<<< HEAD
 
     @Override
     public boolean hasNext() {
@@ -263,7 +257,7 @@
         lookAhead();
       } // else user called hasNext() repeatedly.
       return lookAheadIndex < size();
-      }
+    }
 
     private void lookAhead() {
       lookAheadIndex++;
@@ -285,52 +279,14 @@
         throw new NoSuchElementException();
       }
 
-        element.index = index;
-        return element;
-      }
-=======
-
-    @Override
-    public boolean hasNext() {
-      if (lookAheadIndex == index) {  // User calls hasNext() after a next()
-        lookAhead();
-      } // else user called hasNext() repeatedly.
-      return lookAheadIndex < size();
-    }
-
-    private void lookAhead() {
-      lookAheadIndex++;
-      while (lookAheadIndex < size() && values[lookAheadIndex] == 0.0) {
-        lookAheadIndex++;
-      }
-    }
-
-    @Override
-    public Element next() {
-      if (lookAheadIndex == index) { // If user called next() without checking hasNext().
-        lookAhead();
-      }
-
-      Preconditions.checkState(lookAheadIndex > index);
-      index = lookAheadIndex;
-
-      if (index >= size()) { // If the end is reached.
-        throw new NoSuchElementException();
-      }
-
       element.index = index;
       return element;
     }
->>>>>>> fc32587a
 
     @Override
     public void remove() {
       throw new UnsupportedOperationException();
-<<<<<<< HEAD
-  }
-=======
-    }
->>>>>>> fc32587a
+    }
   }
 
   private final class AllIterator implements Iterator<Element> {
@@ -349,26 +305,15 @@
     public Element next() {
       if (element.index + 1 >= size()) { // If the end is reached.
         throw new NoSuchElementException();
-<<<<<<< HEAD
-      }
-        element.index++;
-        return element;
-      }
-=======
       }
       element.index++;
       return element;
     }
->>>>>>> fc32587a
 
     @Override
     public void remove() {
       throw new UnsupportedOperationException();
-<<<<<<< HEAD
-  }
-=======
-    }
->>>>>>> fc32587a
+    }
   }
 
   private final class DenseElement implements Element {
