/**
 * Licensed to the Apache Software Foundation (ASF) under one or more
 * contributor license agreements.  See the NOTICE file distributed with
 * this work for additional information regarding copyright ownership.
 * The ASF licenses this file to You under the Apache License, Version 2.0
 * (the "License"); you may not use this file except in compliance with
 * the License.  You may obtain a copy of the License at
 *
 *     http://www.apache.org/licenses/LICENSE-2.0
 *
 * Unless required by applicable law or agreed to in writing, software
 * distributed under the License is distributed on an "AS IS" BASIS,
 * WITHOUT WARRANTIES OR CONDITIONS OF ANY KIND, either express or implied.
 * See the License for the specific language governing permissions and
 * limitations under the License.
 */

package org.apache.mahout.math;

<<<<<<< HEAD
import com.google.common.collect.AbstractIterator;
import org.apache.mahout.math.function.DoubleDoubleFunction;
import org.apache.mahout.math.function.PlusMult;

import java.util.Arrays;
import java.util.Iterator;
=======
import java.util.Arrays;
import java.util.Iterator;
import java.util.NoSuchElementException;

import org.apache.mahout.math.function.DoubleDoubleFunction;
import org.apache.mahout.math.function.PlusMult;

import com.google.common.base.Preconditions;
>>>>>>> 9a9dba44

/** Implements vector as an array of doubles */
public class DenseVector extends AbstractVector {

  private double[] values;

  /** For serialization purposes only */
  public DenseVector() {
    super(0);
  }

  /** Construct a new instance using provided values */
  public DenseVector(double[] values) {
    this(values, false);
  }

  public DenseVector(double[] values, boolean shallowCopy) {
    super(values.length);
    this.values = shallowCopy ? values : values.clone();
  }

  public DenseVector(DenseVector values, boolean shallowCopy) {
    this(values.values, shallowCopy);
  }

  /** Construct a new instance of the given cardinality */
  public DenseVector(int cardinality) {
    super(cardinality);
    this.values = new double[cardinality];
  }

  /**
   * Copy-constructor (for use in turning a sparse vector into a dense one, for example)
   * @param vector The vector to copy
   */
  public DenseVector(Vector vector) {
    super(vector.size());
    values = new double[vector.size()];
    Iterator<Element> it = vector.iterateNonZero();
    while (it.hasNext()) {
      Element e = it.next();
      values[e.index()] = e.get();
    }
  }

  @Override
  public double dot(Vector x) {
    if (!x.isDense()) {
      return super.dot(x);
    } else {

      int size = x.size();
      if (values.length != size) {
        throw new CardinalityException(values.length, size);
      }

      double sum = 0;
      for (int n = 0; n < size; n++) {
        sum += values[n] * x.getQuick(n);
      }
      return sum;
    }
  }

  @Override
  protected Matrix matrixLike(int rows, int columns) {
    return new DenseMatrix(rows, columns);
  }

  @Override
  public DenseVector clone() {
    return new DenseVector(values.clone());
  }

  /**
   * @return true
   */
  @Override
  public boolean isDense() {
    return true;
  }

  /**
   * @return true
   */
  @Override
  public boolean isSequentialAccess() {
    return true;
  }

  @Override
  protected double dotSelf() {
    double result = 0.0;
    int max = size();
    for (int i = 0; i < max; i++) {
      result += values[i] * values[i];
    }
    return result;
  }

  @Override
  public double getQuick(int index) {
    return values[index];
  }

  @Override
  public DenseVector like() {
    return new DenseVector(size());
  }

  @Override
  public void setQuick(int index, double value) {
    invalidateCachedLength();
    values[index] = value;
  }

  @Override
  public Vector assign(double value) {
    invalidateCachedLength();
    Arrays.fill(values, value);
    return this;
  }

  @Override
  public Vector assign(Vector other, DoubleDoubleFunction function) {
    if (size() != other.size()) {
      throw new CardinalityException(size(), other.size());
    }
    // is there some other way to know if function.apply(0, x) = x for all x?
    if (function instanceof PlusMult) {
      Iterator<Element> it = other.iterateNonZero();
      Element e;
      while (it.hasNext() && (e = it.next()) != null) {
        values[e.index()] = function.apply(values[e.index()], e.get());
      }
    } else {
      for (int i = 0; i < size(); i++) {
        values[i] = function.apply(values[i], other.getQuick(i));
      }
    }
    invalidateCachedLength();
    return this;
  }

  public Vector assign(DenseVector vector) {
    // make sure the data field has the correct length
    if (vector.values.length != this.values.length) {
      this.values = new double[vector.values.length];
    }
    // now copy the values
    System.arraycopy(vector.values, 0, this.values, 0, this.values.length);
    return this;
  }

  @Override
  public int getNumNondefaultElements() {
    return values.length;
  }

  @Override
  public Vector viewPart(int offset, int length) {
    if (offset < 0) {
      throw new IndexException(offset, size());
    }
    if (offset + length > size()) {
      throw new IndexException(offset + length, size());
    }
    return new VectorView(this, offset, length);
  }

  /**
   * Returns an iterator that traverses this Vector from 0 to cardinality-1, in that order.
   */
  @Override
  public Iterator<Element> iterateNonZero() {
    return new NonDefaultIterator();
  }

  @Override
  public Iterator<Element> iterator() {
    return new AllIterator();
  }

  @Override
  public boolean equals(Object o) {
    if (o instanceof DenseVector) {
      // Speedup for DenseVectors
      return Arrays.equals(values, ((DenseVector) o).values);
    }
    return super.equals(o);
  }

  public void addAll(Vector v) {
    if (size() != v.size()) {
      throw new CardinalityException(size(), v.size());
    }

    Iterator<Element> iter = v.iterateNonZero();
    while (iter.hasNext()) {
      Element element = iter.next();
      values[element.index()] += element.get();
    }
  }

  private final class NonDefaultIterator implements Iterator<Element> {
    private final DenseElement element = new DenseElement();
    private int index = -1;
    private int lookAheadIndex = -1;

    @Override
    public boolean hasNext() {
      if (lookAheadIndex == index) {  // User calls hasNext() after a next()
        lookAhead();
      } // else user called hasNext() repeatedly.
      return lookAheadIndex < size();
    }

    private void lookAhead() {
      lookAheadIndex++;
      while (lookAheadIndex < size() && values[lookAheadIndex] == 0.0) {
        lookAheadIndex++;
      }
    }

    @Override
    public Element next() {
      if (lookAheadIndex == index) { // If user called next() without checking hasNext().
        lookAhead();
      }

      Preconditions.checkState(lookAheadIndex > index);
      index = lookAheadIndex;

      if (index >= size()) { // If the end is reached.
        throw new NoSuchElementException();
      }

      element.index = index;
      return element;
    }

    @Override
    public void remove() {
      throw new UnsupportedOperationException();
    }
  }

  private final class AllIterator implements Iterator<Element> {
    private final DenseElement element = new DenseElement();

    private AllIterator() {
      element.index = -1;
    }

    @Override
    public boolean hasNext() {
      return element.index + 1 < size();
    }

    @Override
    public Element next() {
      if (element.index + 1 >= size()) { // If the end is reached.
        throw new NoSuchElementException();
      }
      element.index++;
      return element;
    }

    @Override
    public void remove() {
      throw new UnsupportedOperationException();
    }
  }

  private final class DenseElement implements Element {
    int index;

    @Override
    public double get() {
      return values[index];
    }

    @Override
    public int index() {
      return index;
    }

    @Override
    public void set(double value) {
      invalidateCachedLength();
      values[index] = value;
    }
  }
}<|MERGE_RESOLUTION|>--- conflicted
+++ resolved
@@ -17,14 +17,6 @@
 
 package org.apache.mahout.math;
 
-<<<<<<< HEAD
-import com.google.common.collect.AbstractIterator;
-import org.apache.mahout.math.function.DoubleDoubleFunction;
-import org.apache.mahout.math.function.PlusMult;
-
-import java.util.Arrays;
-import java.util.Iterator;
-=======
 import java.util.Arrays;
 import java.util.Iterator;
 import java.util.NoSuchElementException;
@@ -33,7 +25,6 @@
 import org.apache.mahout.math.function.PlusMult;
 
 import com.google.common.base.Preconditions;
->>>>>>> 9a9dba44
 
 /** Implements vector as an array of doubles */
 public class DenseVector extends AbstractVector {
@@ -149,14 +140,14 @@
     invalidateCachedLength();
     values[index] = value;
   }
-
+  
   @Override
   public Vector assign(double value) {
     invalidateCachedLength();
     Arrays.fill(values, value);
     return this;
   }
-
+  
   @Override
   public Vector assign(Vector other, DoubleDoubleFunction function) {
     if (size() != other.size()) {
@@ -230,7 +221,7 @@
     if (size() != v.size()) {
       throw new CardinalityException(size(), v.size());
     }
-
+    
     Iterator<Element> iter = v.iterateNonZero();
     while (iter.hasNext()) {
       Element element = iter.next();
@@ -238,50 +229,29 @@
     }
   }
 
-  private final class NonDefaultIterator implements Iterator<Element> {
+  private final class NonDefaultIterator extends AbstractIterator<Element> {
+
     private final DenseElement element = new DenseElement();
-    private int index = -1;
-    private int lookAheadIndex = -1;
-
-    @Override
-    public boolean hasNext() {
-      if (lookAheadIndex == index) {  // User calls hasNext() after a next()
-        lookAhead();
-      } // else user called hasNext() repeatedly.
-      return lookAheadIndex < size();
-    }
-
-    private void lookAhead() {
-      lookAheadIndex++;
-      while (lookAheadIndex < size() && values[lookAheadIndex] == 0.0) {
-        lookAheadIndex++;
-      }
-    }
-
-    @Override
-    public Element next() {
-      if (lookAheadIndex == index) { // If user called next() without checking hasNext().
-        lookAhead();
-      }
-
-      Preconditions.checkState(lookAheadIndex > index);
-      index = lookAheadIndex;
-
-      if (index >= size()) { // If the end is reached.
-        throw new NoSuchElementException();
-      }
-
-      element.index = index;
-      return element;
-    }
-
-    @Override
-    public void remove() {
-      throw new UnsupportedOperationException();
-    }
-  }
-
-  private final class AllIterator implements Iterator<Element> {
+    private int index = 0;
+
+    @Override
+    protected Element computeNext() {
+      while (index < size() && values[index] == 0.0) {
+        index++;
+      }
+      if (index < size()) {
+        element.index = index;
+        index++;
+        return element;
+      } else {
+        return endOfData();
+      }
+    }
+
+  }
+
+  private final class AllIterator extends AbstractIterator<Element> {
+
     private final DenseElement element = new DenseElement();
 
     private AllIterator() {
@@ -289,26 +259,19 @@
     }
 
     @Override
-    public boolean hasNext() {
-      return element.index + 1 < size();
-    }
-
-    @Override
-    public Element next() {
-      if (element.index + 1 >= size()) { // If the end is reached.
-        throw new NoSuchElementException();
-      }
-      element.index++;
-      return element;
-    }
-
-    @Override
-    public void remove() {
-      throw new UnsupportedOperationException();
-    }
+    protected Element computeNext() {
+      if (element.index + 1 < size()) {
+        element.index++;
+        return element;
+      } else {
+        return endOfData();
+      }
+    }
+
   }
 
   private final class DenseElement implements Element {
+
     int index;
 
     @Override
@@ -327,4 +290,5 @@
       values[index] = value;
     }
   }
+
 }