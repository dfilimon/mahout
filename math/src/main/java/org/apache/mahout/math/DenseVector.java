--- conflicted
+++ resolved
@@ -17,17 +17,12 @@
 
 package org.apache.mahout.math;
 
-import com.google.common.base.Preconditions;
-
 import java.util.Arrays;
 import java.util.Iterator;
 import java.util.NoSuchElementException;
 
-<<<<<<< HEAD
-=======
 import com.google.common.base.Preconditions;
 
->>>>>>> a00659e2
 /** Implements vector as an array of doubles */
 public class DenseVector extends AbstractVector {
 
@@ -118,14 +113,6 @@
     return true;
   }
 
-  /**
-   * @return true
-   */
-  @Override
-  public boolean isRandomAccess() {
-    return true;
-  }
-
   @Override
   protected double dotSelf() {
     double result = 0.0;
@@ -241,7 +228,7 @@
     if (size() != v.size()) {
       throw new CardinalityException(size(), v.size());
     }
-    
+
     Iterator<Element> iter = v.iterateNonZero();
     while (iter.hasNext()) {
       Element element = iter.next();
