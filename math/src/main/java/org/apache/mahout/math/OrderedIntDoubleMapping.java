/**
 * Licensed to the Apache Software Foundation (ASF) under one or more
 * contributor license agreements.  See the NOTICE file distributed with
 * this work for additional information regarding copyright ownership.
 * The ASF licenses this file to You under the Apache License, Version 2.0
 * (the "License"); you may not use this file except in compliance with
 * the License.  You may obtain a copy of the License at
 *
 *     http://www.apache.org/licenses/LICENSE-2.0
 *
 * Unless required by applicable law or agreed to in writing, software
 * distributed under the License is distributed on an "AS IS" BASIS,
 * WITHOUT WARRANTIES OR CONDITIONS OF ANY KIND, either express or implied.
 * See the License for the specific language governing permissions and
 * limitations under the License.
 */

package org.apache.mahout.math;

import java.io.Serializable;

public final class OrderedIntDoubleMapping implements Serializable, Cloneable {

  static final double DEFAULT_VALUE = 0.0;

  private int[] indices;
  private double[] values;
  private int numMappings;

<<<<<<< HEAD
=======
  // If true, doesn't allow DEFAULT_VALUEs in the mapping (adding a zero discards it). Otherwise, a DEFAULT_VALUE is
  // treated like any other value.
>>>>>>> a00659e2
  private boolean noDefault = true;

  OrderedIntDoubleMapping(boolean noDefault) {
    this();
    this.noDefault = noDefault;
  }

  OrderedIntDoubleMapping() {
    // no-arg constructor for deserializer
    this(11);
  }

  OrderedIntDoubleMapping(int capacity) {
    indices = new int[capacity];
    values = new double[capacity];
    numMappings = 0;
  }

  OrderedIntDoubleMapping(int[] indices, double[] values, int numMappings) {
    this.indices = indices;
    this.values = values;
    this.numMappings = numMappings;
  }

  public int[] getIndices() {
    return indices;
  }

  public int indexAt(int offset) {
    return indices[offset];
  }

  public void setIndexAt(int offset, int index) {
    indices[offset] = index;
  }

  public double[] getValues() {
    return values;
  }

  public void setValueAt(int offset, double value) {
    values[offset] = value;
  }


  public int getNumMappings() {
    return numMappings;
  }

  private void growTo(int newCapacity) {
    if (newCapacity > indices.length) {
      int[] newIndices = new int[newCapacity];
      System.arraycopy(indices, 0, newIndices, 0, numMappings);
      indices = newIndices;
      double[] newValues = new double[newCapacity];
      System.arraycopy(values, 0, newValues, 0, numMappings);
      values = newValues;
    }
  }

  private int find(int index) {
    int low = 0;
    int high = numMappings - 1;
    while (low <= high) {
      int mid = low + (high - low >>> 1);
      int midVal = indices[mid];
      if (midVal < index) {
        low = mid + 1;
      } else if (midVal > index) {
        high = mid - 1;
      } else {
        return mid;
      }
    }
    return -(low + 1);
  }

  public double get(int index) {
    int offset = find(index);
    return offset >= 0 ? values[offset] : DEFAULT_VALUE;
  }

  public void set(int index, double value) {
    if (numMappings == 0 || index > indices[numMappings - 1]) {
      if (!noDefault || value != DEFAULT_VALUE) {
        if (numMappings >= indices.length) {
          growTo(Math.max((int) (1.2 * numMappings), numMappings + 1));
        }
        indices[numMappings] = index;
        values[numMappings] = value;
        ++numMappings;
      }
    } else {
      int offset = find(index);
      if (offset >= 0) {
        insertOrUpdateValueIfPresent(offset, value);
      } else {
        insertValueIfNotDefault(index, offset, value);
      }
    }
  }

  /**
   * Merges the updates in linear time by allocating new arrays and iterating through the existing indices and values
   * and the updates' indices and values at the same time while selecting the minimum index to set at each step.
   * @param updates another list of mappings to be merged in.
   */
  public void merge(OrderedIntDoubleMapping updates) {
    int updateIndices[] = updates.getIndices();
    double updateValues[] = updates.getValues();

    int newNumMappings = numMappings + updates.getNumMappings();
    int newCapacity = Math.max((int) (1.2 * newNumMappings), newNumMappings + 1);
    int newIndices[] = new int[newCapacity];
    double newValues[] = new double[newCapacity];

    int k = 0;
    int i = 0, j = 0;
    for (; i < numMappings && j < updates.getNumMappings(); ++k) {
      if (indices[i] < updateIndices[j]) {
        newIndices[k] = indices[i];
        newValues[k] = values[i];
        ++i;
      } else if (indices[i] > updateIndices[j]) {
        newIndices[k] = updateIndices[j];
        newValues[k] = updateValues[j];
        ++j;
      } else {
        newIndices[k] = updateIndices[j];
        newValues[k] = updateValues[j];
        ++i;
        ++j;
      }
    }

    for (; i < numMappings; ++i, ++k) {
      newIndices[k] = indices[i];
      newValues[k] = values[i];
    }
    for (; j < updates.getNumMappings(); ++j, ++k) {
      newIndices[k] = updateIndices[j];
      newValues[k] = updateValues[j];
    }

    indices = newIndices;
    values = newValues;
    numMappings = k;
  }

  @Override
  public int hashCode() {
    int result = 0;
    for (int i = 0; i < numMappings; i++) {
      result = 31 * result + indices[i];
      result = 31 * result + (int) Double.doubleToRawLongBits(values[i]);
    }
    return result;
  }

  @Override
  public boolean equals(Object o) {
    if (o instanceof OrderedIntDoubleMapping) {
      OrderedIntDoubleMapping other = (OrderedIntDoubleMapping) o;
      if (numMappings == other.numMappings) {
        for (int i = 0; i < numMappings; i++) {
          if (indices[i] != other.indices[i] || values[i] != other.values[i]) {
            return false;
          }
        }
        return true;
      }
    }
    return false;
  }

  @Override
  public String toString() {
    StringBuilder result = new StringBuilder(10 * numMappings);
    for (int i = 0; i < numMappings; i++) {
      result.append('(');
      result.append(indices[i]);
      result.append(',');
      result.append(values[i]);
      result.append(')');
    }
    return result.toString();
  }

  @SuppressWarnings("CloneDoesntCallSuperClone")
  @Override
  public OrderedIntDoubleMapping clone() {
    return new OrderedIntDoubleMapping(indices.clone(), values.clone(), numMappings);
  }

  public void increment(int index, double increment) {
    int offset = find(index);
    if (offset >= 0) {
      double newValue = values[offset] + increment;
      insertOrUpdateValueIfPresent(offset, newValue);
    } else {
      insertValueIfNotDefault(index, offset, increment);
    }
  }

  private void insertValueIfNotDefault(int index, int offset, double value) {
    if (!noDefault || value != DEFAULT_VALUE) {
      if (numMappings >= indices.length) {
        growTo(Math.max((int) (1.2 * numMappings), numMappings + 1));
      }
      int at = -offset - 1;
      if (numMappings > at) {
        for (int i = numMappings - 1, j = numMappings; i >= at; i--, j--) {
          indices[j] = indices[i];
          values[j] = values[i];
        }
      }
      indices[at] = index;
      values[at] = value;
      numMappings++;
    }
  }

  private void insertOrUpdateValueIfPresent(int offset, double newValue) {
    if (noDefault && newValue == DEFAULT_VALUE) {
      for (int i = offset + 1, j = offset; i < numMappings; i++, j++) {
        indices[j] = indices[i];
        values[j] = values[i];
      }
      numMappings--;
    } else {
      values[offset] = newValue;
    }
  }
}<|MERGE_RESOLUTION|>--- conflicted
+++ resolved
@@ -27,11 +27,8 @@
   private double[] values;
   private int numMappings;
 
-<<<<<<< HEAD
-=======
   // If true, doesn't allow DEFAULT_VALUEs in the mapping (adding a zero discards it). Otherwise, a DEFAULT_VALUE is
   // treated like any other value.
->>>>>>> a00659e2
   private boolean noDefault = true;
 
   OrderedIntDoubleMapping(boolean noDefault) {
