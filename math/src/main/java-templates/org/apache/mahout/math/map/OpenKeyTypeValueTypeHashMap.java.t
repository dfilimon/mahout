/**
 * Licensed to the Apache Software Foundation (ASF) under one
 * or more contributor license agreements. See the NOTICE file
 * distributed with this work for additional information
 * regarding copyright ownership. The ASF licenses this file
 * to you under the Apache License, Version 2.0 (the
 * "License"); you may not use this file except in compliance
 * with the License. You may obtain a copy of the License at
 *
 * http://www.apache.org/licenses/LICENSE-2.0
 *
 * Unless required by applicable law or agreed to in writing,
 * software distributed under the License is distributed on an
 * "AS IS" BASIS, WITHOUT WARRANTIES OR CONDITIONS OF ANY
 * KIND, either express or implied. See the License for the
 * specific language governing permissions and limitations
 * under the License.
 */

/*
Copyright � 1999 CERN - European Organization for Nuclear Research.
Permission to use, copy, modify, distribute and sell this software and its documentation for any purpose 
is hereby granted without fee, provided that the above copyright notice appear in all copies and 
that both that copyright notice and this permission notice appear in supporting documentation. 
CERN makes no representations about the suitability of this software for any purpose. 
It is provided "as is" without expressed or implied warranty.
*/
package org.apache.mahout.math.map;

import java.util.Arrays;
import java.util.Iterator;
import java.util.NoSuchElementException;

import org.apache.mahout.math.Vector.Element;
import org.apache.mahout.math.function.${keyTypeCap}${valueTypeCap}Procedure;
import org.apache.mahout.math.function.${keyTypeCap}Procedure;
import org.apache.mahout.math.function.IntProcedure;
import org.apache.mahout.math.list.${keyTypeCap}ArrayList;

#if (${keyType} != ${valueType})
import org.apache.mahout.math.list.${valueTypeCap}ArrayList;
#end


/**
  * Open hash map from ${keyType} keys to ${valueType} values.
 **/
public class Open${keyTypeCap}${valueTypeCap}HashMap extends Abstract${keyTypeCap}${valueTypeCap}Map {
  protected static final byte FREE = 0;
  protected static final byte FULL = 1;
  protected static final byte REMOVED = 2;
#if (${keyTypeFloating} == 'true')
#set ($noKeyComment = "${keyTypeCap}.NaN")
  protected static final ${keyType} NO_KEY_VALUE = ${keyTypeCap}.NaN;
#else
#set ($noKeyComment = "0")
  protected static final ${keyType} NO_KEY_VALUE = 0;
#end

  /** The hash table keys. */
  protected ${keyType}[] table;

  /** The hash table values. */
  protected ${valueType}[] values;

  /** The state of each hash table entry (FREE, FULL, REMOVED). */
  protected byte[] state;

  /** The number of table entries in state==FREE. */
  protected int freeEntries;


  /** Constructs an empty map with default capacity and default load factors. */
  public Open${keyTypeCap}${valueTypeCap}HashMap() {
    this(DEFAULT_CAPACITY);
  }

  /**
   * Constructs an empty map with the specified initial capacity and default load factors.
   *
   * @param initialCapacity the initial capacity of the map.
   * @throws IllegalArgumentException if the initial capacity is less than zero.
   */
  public Open${keyTypeCap}${valueTypeCap}HashMap(int initialCapacity) {
    this(initialCapacity, DEFAULT_MIN_LOAD_FACTOR, DEFAULT_MAX_LOAD_FACTOR);
  }

  /**
   * Constructs an empty map with the specified initial capacity and the specified minimum and maximum load factor.
   *
   * @param initialCapacity the initial capacity.
   * @param minLoadFactor   the minimum load factor.
   * @param maxLoadFactor   the maximum load factor.
   * @throws IllegalArgumentException if <tt>initialCapacity < 0 || (minLoadFactor < 0.0 || minLoadFactor >= 1.0) ||
   *                                  (maxLoadFactor <= 0.0 || maxLoadFactor >= 1.0) || (minLoadFactor >=
   *                                  maxLoadFactor)</tt>.
   */
  public Open${keyTypeCap}${valueTypeCap}HashMap(int initialCapacity, double minLoadFactor, double maxLoadFactor) {
    setUp(initialCapacity, minLoadFactor, maxLoadFactor);
  }

  /** Removes all (key,value) associations from the receiver. Implicitly calls <tt>trimToSize()</tt>. */
  @Override
  public void clear() {
    Arrays.fill(this.state, FREE);
    distinct = 0;
    freeEntries = table.length; // delta
    trimToSize();
  }

  /**
   * Returns a deep copy of the receiver.
   *
   * @return a deep copy of the receiver.
   */
  @Override
  public Object clone() {
    Open${keyTypeCap}${valueTypeCap}HashMap copy = (Open${keyTypeCap}${valueTypeCap}HashMap) super.clone();
    copy.table = copy.table.clone();
    copy.values = copy.values.clone();
    copy.state = copy.state.clone();
    return copy;
  }

  /**
   * Returns <tt>true</tt> if the receiver contains the specified key.
   *
   * @return <tt>true</tt> if the receiver contains the specified key.
   */
  @Override
  public boolean containsKey(${keyType} key) {
    return indexOfKey(key) >= 0;
  }

  /**
   * Returns <tt>true</tt> if the receiver contains the specified value.
   *
   * @return <tt>true</tt> if the receiver contains the specified value.
   */
  @Override
  public boolean containsValue(${valueType} value) {
    return indexOfValue(value) >= 0;
  }

  /**
   * Ensures that the receiver can hold at least the specified number of associations without needing to allocate new
   * internal memory. If necessary, allocates new internal memory and increases the capacity of the receiver. <p> This
   * method never need be called; it is for performance tuning only. Calling this method before <tt>put()</tt>ing a
   * large number of associations boosts performance, because the receiver will grow only once instead of potentially
   * many times and hash collisions get less probable.
   *
   * @param minCapacity the desired minimum capacity.
   */
  @Override
  public void ensureCapacity(int minCapacity) {
    if (table.length < minCapacity) {
      int newCapacity = nextPrime(minCapacity);
      rehash(newCapacity);
    }
  }

  /**
   * Applies a procedure to each key of the receiver, if any. Note: Iterates over the keys in no particular order.
   * Subclasses can define a particular order, for example, "sorted by key". All methods which <i>can</i> be expressed
   * in terms of this method (most methods can) <i>must guarantee</i> to use the <i>same</i> order defined by this
   * method, even if it is no particular order. This is necessary so that, for example, methods <tt>keys</tt> and
   * <tt>values</tt> will yield association pairs, not two uncorrelated lists.
   *
   * @param procedure the procedure to be applied. Stops iteration if the procedure returns <tt>false</tt>, otherwise
   *                  continues.
   * @return <tt>false</tt> if the procedure stopped before all keys where iterated over, <tt>true</tt> otherwise.
   */
  @Override
  public boolean forEachKey(${keyTypeCap}Procedure procedure) {
    for (int i = table.length; i-- > 0;) {
      if (state[i] == FULL && !procedure.apply(table[i])) {
        return false;
      }
    }
    return true;
  }

  /**
   * Applies a procedure to each (key,value) pair of the receiver, if any. Iteration order is guaranteed to be
   * <i>identical</i> to the order used by method {@link #forEachKey(${keyTypeCap}Procedure)}.
   *
   * @param procedure the procedure to be applied. Stops iteration if the procedure returns <tt>false</tt>, otherwise
   *                  continues.
   * @return <tt>false</tt> if the procedure stopped before all keys where iterated over, <tt>true</tt> otherwise.
   */
  @Override
  public boolean forEachPair(${keyTypeCap}${valueTypeCap}Procedure procedure) {
    for (int i = table.length; i-- > 0;) {
      if (state[i] == FULL && !procedure.apply(table[i], values[i])) {
        return false;
      }
    }
    return true;
  }

  /**
   * Returns the value associated with the specified key. It is often a good idea to first check with
   * containsKey(${keyType}) whether the given key has a value associated or not, i.e. whether there exists an association
   * for the given key or not.
   *
   * @param key the key to be searched for.
   * @return the value associated with the specified key; <tt>0</tt> if no such key is present.
   */
  @Override
  public ${valueType} get(${keyType} key) {
    final int i = indexOfKey(key);
    if (i < 0) {
      return 0;
    } //not contained
    return values[i];
  }

  /**
   * @param key the key to be added to the receiver.
   * @return the index where the key would need to be inserted, if it is not already contained. Returns -index-1 if the
   *         key is already contained at slot index. Therefore, if the returned index < 0, then it is already contained
   *         at slot -index-1. If the returned index >= 0, then it is NOT already contained and should be inserted at
   *         slot index.
   */
  protected int indexOfInsertion(${keyType} key) {
    final int length = table.length;

    final int hash = HashFunctions.hash(key) & 0x7FFFFFFF;
    int i = hash % length;
    int decrement = hash % (length - 2); // double hashing, see http://www.eece.unm.edu/faculty/heileman/hash/node4.html
    //int decrement = (hash / length) % length;
    if (decrement == 0) {
      decrement = 1;
    }

    // stop if we find a removed or free slot, or if we find the key itself
    // do NOT skip over removed slots (yes, open addressing is like that...)
    while (state[i] == FULL && table[i] != key) {
      i -= decrement;
      //hashCollisions++;
      if (i < 0) {
        i += length;
      }
    }

    if (state[i] == REMOVED) {
      // stop if we find a free slot, or if we find the key itself.
      // do skip over removed slots (yes, open addressing is like that...)
      // assertion: there is at least one FREE slot.
      final int j = i;
      while (state[i] != FREE && (state[i] == REMOVED || table[i] != key)) {
        i -= decrement;
        //hashCollisions++;
        if (i < 0) {
          i += length;
        }
      }
      if (state[i] == FREE) {
        i = j;
      }
    }


    if (state[i] == FULL) {
      // key already contained at slot i.
      // return a negative number identifying the slot.
      return -i - 1;
    }
    // not already contained, should be inserted at slot i.
    // return a number >= 0 identifying the slot.
    return i;
  }

  /**
   * @param key the key to be searched in the receiver.
   * @return the index where the key is contained in the receiver, returns -1 if the key was not found.
   */
  protected int indexOfKey(${keyType} key) {
    final int length = table.length;

    final int hash = HashFunctions.hash(key) & 0x7FFFFFFF;
    int i = hash % length;
    int decrement = hash % (length - 2); // double hashing, see http://www.eece.unm.edu/faculty/heileman/hash/node4.html
    //int decrement = (hash / length) % length;
    if (decrement == 0) {
      decrement = 1;
    }

    // stop if we find a free slot, or if we find the key itself.
    // do skip over removed slots (yes, open addressing is like that...)
    while (state[i] != FREE && (state[i] == REMOVED || table[i] != key)) {
      i -= decrement;
      //hashCollisions++;
      if (i < 0) {
        i += length;
      }
    }

    if (state[i] == FREE) {
      return -1;
    } // not found
    return i; //found, return index where key is contained
  }

  /**
   * @param value the value to be searched in the receiver.
   * @return the index where the value is contained in the receiver, returns -1 if the value was not found.
   */
  protected int indexOfValue(${valueType} value) {
    ${valueType}[] val = values;
    byte[] stat = state;

    for (int i = stat.length; --i >= 0;) {
      if (stat[i] == FULL && val[i] == value) {
        return i;
      }
    }

    return -1; // not found
  }

  /**
   * Fills all keys contained in the receiver into the specified list. Fills the list, starting at index 0. After this
   * call returns the specified list has a new size that equals <tt>this.size()</tt>. Iteration order is guaranteed to
   * be <i>identical</i> to the order used by method {@link #forEachKey(${keyTypeCap}Procedure)}.
   * <p> This method can be used
   * to iterate over the keys of the receiver.
   *
   * @param list the list to be filled, can have any size.
   */
  @Override
  public void keys(${keyTypeCap}ArrayList list) {
    list.setSize(distinct);
    ${keyType} [] elements = list.elements();

    int j = 0;
    for (int i = table.length; i-- > 0;) {
      if (state[i] == FULL) {
        elements[j++] = table[i];
      }
    }
  }
  
  public Iterator<MapElement> iterator() {
    return new MapIterator();
  }

  public final class MapElement {
    private int offset = -1;
    int seen = 0;

    boolean advanceOffset() {
      offset++;
      while (offset < state.length && state[offset] != FULL) {
        offset++;
      }
      if (offset < state.length) {
        seen++;
      }
      return offset < state.length;
    }
    
    public ${valueType} get() {
      return values[offset];
    }
<<<<<<< HEAD

    public ${keyType} index() {
      return table[offset];
    }

    public void set(${valueType} value) {
      values[offset] = value;
    }
  }
  
  public final class MapIterator implements Iterator<MapElement> {
    private final MapElement element = new MapElement();

    private MapIterator() { }
    
    @Override
    public boolean hasNext() {
      return element.seen < distinct;
    }

=======

    public ${keyType} index() {
      return table[offset];
    }

    public void set(${valueType} value) {
      values[offset] = value;
    }
  }
  
  public final class MapIterator implements Iterator<MapElement> {
    private final MapElement element = new MapElement();

    private MapIterator() { }
    
    @Override
    public boolean hasNext() {
      return element.seen < distinct;
    }

>>>>>>> fc32587a
    @Override
    public MapElement next() {
      if (element.advanceOffset()) {
        return element;
      }
      throw new NoSuchElementException();
    }

    @Override
    public void remove() {
      throw new UnsupportedOperationException();
    }
  }
  
  /**
   * Fills all pairs satisfying a given condition into the specified lists. Fills into the lists, starting at index 0.
   * After this call returns the specified lists both have a new size, the number of pairs satisfying the condition.
   * Iteration order is guaranteed to be <i>identical</i> to the order used by method {@link
   * #forEachKey(${keyTypeCap}Procedure)}. <p> <b>Example:</b> <br>
   * <pre>
   * ${keyTypeCap}${valueTypeCap}Procedure condition = new ${keyTypeCap}${valueTypeCap}Procedure() { // match even values only
   * public boolean apply(${keyType} key, ${valueType} value) { return value%2==0; }
   * }
   * keys = (8,7,6), values = (1,2,2) --> keyList = (6,8), valueList = (2,1)</tt>
   * </pre>
   *
   * @param condition the condition to be matched. Takes the current key as first and the current value as second
   *                  argument.
   * @param keyList   the list to be filled with keys, can have any size.
   * @param valueList the list to be filled with values, can have any size.
   */
  @Override
  public void pairsMatching(${keyTypeCap}${valueTypeCap}Procedure condition, 
                            ${keyTypeCap}ArrayList keyList, 
                            ${valueTypeCap}ArrayList valueList) {
    keyList.clear();
    valueList.clear();

    for (int i = table.length; i-- > 0;) {
      if (state[i] == FULL && condition.apply(table[i], values[i])) {
        keyList.add(table[i]);
        valueList.add(values[i]);
      }
    }
  }

  /**
   * Associates the given key with the given value. Replaces any old <tt>(key,someOtherValue)</tt> association, if
   * existing.
   *
   * @param key   the key the value shall be associated with.
   * @param value the value to be associated.
   * @return <tt>true</tt> if the receiver did not already contain such a key; <tt>false</tt> if the receiver did
   *         already contain such a key - the new value has now replaced the formerly associated value.
   */
  @Override
  public boolean put(${keyType} key, ${valueType} value) {
    int i = indexOfInsertion(key);
    if (i < 0) { // already contained
      i = -i - 1;
      this.values[i] = value;
      return false;
    }

    if (this.distinct > this.highWaterMark) {
      int newCapacity = chooseGrowCapacity(this.distinct + 1, this.minLoadFactor, this.maxLoadFactor);
      rehash(newCapacity);
      return put(key, value);
    }

    this.table[i] = key;
    this.values[i] = value;
    if (this.state[i] == FREE) {
      this.freeEntries--;
    }
    this.state[i] = FULL;
    this.distinct++;

    if (this.freeEntries < 1) { //delta
      int newCapacity = chooseGrowCapacity(this.distinct + 1, this.minLoadFactor, this.maxLoadFactor);
      rehash(newCapacity);
    }

    return true;
  }

  @Override
  public ${valueType} adjustOrPutValue(${keyType} key, ${valueType} newValue, ${valueType} incrValue) {
    int i = indexOfInsertion(key);
    if (i < 0) { //already contained
      i = -i - 1;
      this.values[i] += incrValue;
      return this.values[i];
    } else {
        put(key, newValue);
        return newValue;
    }
 }
  
  /**
   * Rehashes the contents of the receiver into a new table with a smaller or larger capacity. This method is called
   * automatically when the number of keys in the receiver exceeds the high water mark or falls below the low water
   * mark.
   */
  protected void rehash(int newCapacity) {
    int oldCapacity = table.length;
    //if (oldCapacity == newCapacity) return;

    ${keyType}[] oldTable = table;
    ${valueType}[] oldValues = values;
    byte[] oldState = state;

    this.table = new ${keyType}[newCapacity];
    this.values = new ${valueType}[newCapacity];
    this.state = new byte[newCapacity];

    this.lowWaterMark = chooseLowWaterMark(newCapacity, this.minLoadFactor);
    this.highWaterMark = chooseHighWaterMark(newCapacity, this.maxLoadFactor);

    this.freeEntries = newCapacity - this.distinct; // delta

    for (int i = oldCapacity; i-- > 0;) {
      if (oldState[i] == FULL) {
        ${keyType} element = oldTable[i];
        int index = indexOfInsertion(element);
        this.table[index] = element;
        this.values[index] = oldValues[i];
        this.state[index] = FULL;
      }
    }
  }

  /**
   * Removes the given key with its associated element from the receiver, if present.
   *
   * @param key the key to be removed from the receiver.
   * @return <tt>true</tt> if the receiver contained the specified key, <tt>false</tt> otherwise.
   */
  @Override
  public boolean removeKey(${keyType} key) {
    int i = indexOfKey(key);
    if (i < 0) {
      return false;
    } // key not contained

    this.state[i] = REMOVED;
    //this.values[i]=0; // delta
    this.distinct--;

    if (this.distinct < this.lowWaterMark) {
      int newCapacity = chooseShrinkCapacity(this.distinct, this.minLoadFactor, this.maxLoadFactor);
      rehash(newCapacity);
    }

    return true;
  }

  /**
   * Initializes the receiver.
   *
   * @param initialCapacity the initial capacity of the receiver.
   * @param minLoadFactor   the minLoadFactor of the receiver.
   * @param maxLoadFactor   the maxLoadFactor of the receiver.
   * @throws IllegalArgumentException if <tt>initialCapacity < 0 || (minLoadFactor < 0.0 || minLoadFactor >= 1.0) ||
   *                                  (maxLoadFactor <= 0.0 || maxLoadFactor >= 1.0) || (minLoadFactor >=
   *                                  maxLoadFactor)</tt>.
   */
  @Override
  final protected void setUp(int initialCapacity, double minLoadFactor, double maxLoadFactor) {
    int capacity = initialCapacity;
    super.setUp(capacity, minLoadFactor, maxLoadFactor);
    capacity = nextPrime(capacity);
    if (capacity == 0) {
      capacity = 1;
    } // open addressing needs at least one FREE slot at any time.

    this.table = new ${keyType}[capacity];
    this.values = new ${valueType}[capacity];
    this.state = new byte[capacity];

    // memory will be exhausted long before this pathological case happens, anyway.
    this.minLoadFactor = minLoadFactor;
    if (capacity == PrimeFinder.LARGEST_PRIME) {
      this.maxLoadFactor = 1.0;
    } else {
      this.maxLoadFactor = maxLoadFactor;
    }

    this.distinct = 0;
    this.freeEntries = capacity; // delta

    // lowWaterMark will be established upon first expansion.
    // establishing it now (upon instance construction) would immediately make the table shrink upon first put(...).
    // After all the idea of an "initialCapacity" implies violating lowWaterMarks when an object is young.
    // See ensureCapacity(...)
    this.lowWaterMark = 0;
    this.highWaterMark = chooseHighWaterMark(capacity, this.maxLoadFactor);
  }

  /**
   * Trims the capacity of the receiver to be the receiver's current size. Releases any superfluous internal memory. An
   * application can use this operation to minimize the storage of the receiver.
   */
  @Override
  public void trimToSize() {
    // * 1.2 because open addressing's performance exponentially degrades beyond that point
    // so that even rehashing the table can take very long
    int newCapacity = nextPrime((int) (1 + 1.2 * size()));
    if (table.length > newCapacity) {
      rehash(newCapacity);
    }
  }

  /**
   * Fills all values contained in the receiver into the specified list. Fills the list, starting at index 0. After this
   * call returns the specified list has a new size that equals <tt>this.size()</tt>. Iteration order is guaranteed to
   * be <i>identical</i> to the order used by method {@link #forEachKey(${keyTypeCap}Procedure)}. 
   * <p> This method can be used
   * to iterate over the values of the receiver.
   *
   * @param list the list to be filled, can have any size.
   */
  @Override
  public void values(${valueTypeCap}ArrayList list) {
    list.setSize(distinct);
    ${valueType}[] elements = list.elements();

    int j = 0;
    for (int i = state.length; i-- > 0;) {
      if (state[i] == FULL) {
        elements[j++] = values[i];
      }
    }
  }
  
  /**
   * Access for unit tests.
   * @param capacity
   * @param minLoadFactor
   * @param maxLoadFactor
   */
  protected void getInternalFactors(int[] capacity, 
      double[] minLoadFactor, 
      double[] maxLoadFactor) {
    capacity[0] = table.length;
    minLoadFactor[0] = this.minLoadFactor;
    maxLoadFactor[0] = this.maxLoadFactor;
  }
}<|MERGE_RESOLUTION|>--- conflicted
+++ resolved
@@ -363,7 +363,6 @@
     public ${valueType} get() {
       return values[offset];
     }
-<<<<<<< HEAD
 
     public ${keyType} index() {
       return table[offset];
@@ -384,28 +383,6 @@
       return element.seen < distinct;
     }
 
-=======
-
-    public ${keyType} index() {
-      return table[offset];
-    }
-
-    public void set(${valueType} value) {
-      values[offset] = value;
-    }
-  }
-  
-  public final class MapIterator implements Iterator<MapElement> {
-    private final MapElement element = new MapElement();
-
-    private MapIterator() { }
-    
-    @Override
-    public boolean hasNext() {
-      return element.seen < distinct;
-    }
-
->>>>>>> fc32587a
     @Override
     public MapElement next() {
       if (element.advanceOffset()) {
