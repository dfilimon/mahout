/**
 * Licensed to the Apache Software Foundation (ASF) under one or more
 * contributor license agreements.  See the NOTICE file distributed with
 * this work for additional information regarding copyright ownership.
 * The ASF licenses this file to You under the Apache License, Version 2.0
 * (the "License"); you may not use this file except in compliance with
 * the License.  You may obtain a copy of the License at
 *
 *     http://www.apache.org/licenses/LICENSE-2.0
 *
 * Unless required by applicable law or agreed to in writing, software
 * distributed under the License is distributed on an "AS IS" BASIS,
 * WITHOUT WARRANTIES OR CONDITIONS OF ANY KIND, either express or implied.
 * See the License for the specific language governing permissions and
 * limitations under the License.
 */

package org.apache.mahout.math.hadoop.stochasticsvd.qr;

import com.google.common.collect.Lists;
import org.apache.mahout.math.*;
import org.apache.mahout.math.hadoop.stochasticsvd.UpperTriangular;

import java.util.Arrays;
import java.util.Iterator;
import java.util.List;

<<<<<<< HEAD
=======
import com.google.common.collect.Lists;
import org.apache.mahout.math.AbstractVector;
import org.apache.mahout.math.DenseVector;
import org.apache.mahout.math.Matrix;
import org.apache.mahout.math.OrderedIntDoubleMapping;
import org.apache.mahout.math.Vector;
import org.apache.mahout.math.hadoop.stochasticsvd.UpperTriangular;

>>>>>>> a00659e2
/**
 * Givens Thin solver. Standard Givens operations are reordered in a way that
 * helps us to push them thru MapReduce operations in a block fashion.
 */
public class GivensThinSolver {

  private double[] vARow;
  private double[] vQtRow;
  private final double[][] mQt;
  private final double[][] mR;
  private int qtStartRow;
  private int rStartRow;
  private int m;
  private final int n; // m-row cnt, n- column count, m>=n
  private int cnt;
  private final double[] cs = new double[2];

  public GivensThinSolver(int m, int n) {
    if (!(m >= n)) {
      throw new IllegalArgumentException("Givens thin QR: must be true: m>=n");
    }

    this.m = m;
    this.n = n;

    mQt = new double[n][];
    mR = new double[n][];
    vARow = new double[n];
    vQtRow = new double[m];

    for (int i = 0; i < n; i++) {
      mQt[i] = new double[this.m];
      mR[i] = new double[this.n];
    }
    cnt = 0;
  }

  public void reset() {
    cnt = 0;
  }

  public void solve(Matrix a) {

    assert a.rowSize() == m;
    assert a.columnSize() == n;

    double[] aRow = new double[n];
    for (int i = 0; i < m; i++) {
      Vector aRowV = a.viewRow(i);
      for (int j = 0; j < n; j++) {
        aRow[j] = aRowV.getQuick(j);
      }
      appendRow(aRow);
    }
  }

  public boolean isFull() {
    return cnt == m;
  }

  public int getM() {
    return m;
  }

  public int getN() {
    return n;
  }

  public int getCnt() {
    return cnt;
  }

  public void adjust(int newM) {
    if (newM == m) {
      // no adjustment is required.
      return; 
    }
    if (newM < n) {
      throw new IllegalArgumentException("new m can't be less than n");
    }
    if (newM < cnt) {
      throw new IllegalArgumentException(
          "new m can't be less than rows accumulated");
    }
    vQtRow = new double[newM];

    // grow or shrink qt rows
    if (newM > m) {
      // grow qt rows
      for (int i = 0; i < n; i++) {
        mQt[i] = Arrays.copyOf(mQt[i], newM);
        System.arraycopy(mQt[i], 0, mQt[i], newM - m, m);
        Arrays.fill(mQt[i], 0, newM - m, 0);
      }
    } else {
      // shrink qt rows
      for (int i = 0; i < n; i++) {
        mQt[i] = Arrays.copyOfRange(mQt[i], m - newM, m);
      }
    }

    m = newM;

  }

  public void trim() {
    adjust(cnt);
  }

  /**
   * api for row-by-row addition
   * 
   * @param aRow
   */
  public void appendRow(double[] aRow) {
    if (cnt >= m) {
      throw new IllegalStateException("thin QR solver fed more rows than initialized for");
    }
    try {
      /*
       * moving pointers around is inefficient but for the sanity's sake i am
       * keeping it this way so i don't have to guess how R-tilde index maps to
       * actual block index
       */
      Arrays.fill(vQtRow, 0);
      vQtRow[m - cnt - 1] = 1;
      int height = cnt > n ? n : cnt;
      System.arraycopy(aRow, 0, vARow, 0, n);

      if (height > 0) {
        givens(vARow[0], getRRow(0)[0], cs);
        applyGivensInPlace(cs[0], cs[1], vARow, getRRow(0), 0, n);
        applyGivensInPlace(cs[0], cs[1], vQtRow, getQtRow(0), 0, m);
      }

      for (int i = 1; i < height; i++) {
        givens(getRRow(i - 1)[i], getRRow(i)[i], cs);
        applyGivensInPlace(cs[0], cs[1], getRRow(i - 1), getRRow(i), i,
            n - i);
        applyGivensInPlace(cs[0], cs[1], getQtRow(i - 1), getQtRow(i), 0,
            m);
      }
      /*
       * push qt and r-tilde 1 row down
       * 
       * just swap the references to reduce GC churning
       */
      pushQtDown();
      double[] swap = getQtRow(0);
      setQtRow(0, vQtRow);
      vQtRow = swap;

      pushRDown();
      swap = getRRow(0);
      setRRow(0, vARow);
      vARow = swap;

    } finally {
      cnt++;
    }
  }

  private double[] getQtRow(int row) {

    return mQt[(row += qtStartRow) >= n ? row - n : row];
  }

  private void setQtRow(int row, double[] qtRow) {
    mQt[(row += qtStartRow) >= n ? row - n : row] = qtRow;
  }

  private void pushQtDown() {
    qtStartRow = qtStartRow == 0 ? n - 1 : qtStartRow - 1;
  }

  private double[] getRRow(int row) {
    row += rStartRow;
    return mR[row >= n ? row - n : row];
  }

  private void setRRow(int row, double[] rrow) {
    mR[(row += rStartRow) >= n ? row - n : row] = rrow;
  }

  private void pushRDown() {
    rStartRow = rStartRow == 0 ? n - 1 : rStartRow - 1;
  }

  /*
   * warning: both of these return actually n+1 rows with the last one being //
   * not interesting.
   */
  public UpperTriangular getRTilde() {
    UpperTriangular packedR = new UpperTriangular(n);
    for (int i = 0; i < n; i++) {
      packedR.assignNonZeroElementsInRow(i, getRRow(i));
    }
    return packedR;
  }

  public double[][] getThinQtTilde() {
    if (qtStartRow != 0) {
      /*
       * rotate qt rows into place
       * 
       * double[~500][], once per block, not a big deal.
       */
      double[][] qt = new double[n][]; 
      System.arraycopy(mQt, qtStartRow, qt, 0, n - qtStartRow);
      System.arraycopy(mQt, 0, qt, n - qtStartRow, qtStartRow);
      return qt;
    }
    return mQt;
  }

  public static void applyGivensInPlace(double c, double s, double[] row1,
      double[] row2, int offset, int len) {

    int n = offset + len;
    for (int j = offset; j < n; j++) {
      double tau1 = row1[j];
      double tau2 = row2[j];
      row1[j] = c * tau1 - s * tau2;
      row2[j] = s * tau1 + c * tau2;
    }
  }

  public static void applyGivensInPlace(double c, double s, Vector row1,
      Vector row2, int offset, int len) {

    int n = offset + len;
    for (int j = offset; j < n; j++) {
      double tau1 = row1.getQuick(j);
      double tau2 = row2.getQuick(j);
      row1.setQuick(j, c * tau1 - s * tau2);
      row2.setQuick(j, s * tau1 + c * tau2);
    }
  }

  public static void applyGivensInPlace(double c, double s, int i, int k,
      Matrix mx) {
    int n = mx.columnSize();

    for (int j = 0; j < n; j++) {
      double tau1 = mx.get(i, j);
      double tau2 = mx.get(k, j);
      mx.set(i, j, c * tau1 - s * tau2);
      mx.set(k, j, s * tau1 + c * tau2);
    }
  }

  public static void fromRho(double rho, double[] csOut) {
    if (rho == 1) {
      csOut[0] = 0;
      csOut[1] = 1;
      return;
    }
    if (Math.abs(rho) < 1) {
      csOut[1] = 2 * rho;
      csOut[0] = Math.sqrt(1 - csOut[1] * csOut[1]);
      return;
    }
    csOut[0] = 2 / rho;
    csOut[1] = Math.sqrt(1 - csOut[0] * csOut[0]);
  }

  public static void givens(double a, double b, double[] csOut) {
    if (b == 0) {
      csOut[0] = 1;
      csOut[1] = 0;
      return;
    }
    if (Math.abs(b) > Math.abs(a)) {
      double tau = -a / b;
      csOut[1] = 1 / Math.sqrt(1 + tau * tau);
      csOut[0] = csOut[1] * tau;
    } else {
      double tau = -b / a;
      csOut[0] = 1 / Math.sqrt(1 + tau * tau);
      csOut[1] = csOut[0] * tau;
    }
  }

  public static double toRho(double c, double s) {
    if (c == 0) {
      return 1;
    }
    if (Math.abs(s) < Math.abs(c)) {
      return Math.signum(c) * s / 2;
    } else {
      return Math.signum(s) * 2 / c;
    }
  }

  public static void mergeR(UpperTriangular r1, UpperTriangular r2) {
    TriangularRowView r1Row = new TriangularRowView(r1);
    TriangularRowView r2Row = new TriangularRowView(r2);
    
    int kp = r1Row.size();
    assert kp == r2Row.size();

    double[] cs = new double[2];

    for (int v = 0; v < kp; v++) {
      for (int u = v; u < kp; u++) {
        givens(r1Row.setViewedRow(u).get(u), r2Row.setViewedRow(u - v).get(u),
            cs);
        applyGivensInPlace(cs[0], cs[1], r1Row, r2Row, u, kp - u);
      }
    }
  }

  public static void mergeR(double[][] r1, double[][] r2) {
    int kp = r1[0].length;
    assert kp == r2[0].length;

    double[] cs = new double[2];

    for (int v = 0; v < kp; v++) {
      for (int u = v; u < kp; u++) {
        givens(r1[u][u], r2[u - v][u], cs);
        applyGivensInPlace(cs[0], cs[1], r1[u], r2[u - v], u, kp - u);
      }
    }

  }

  public static void mergeRonQ(UpperTriangular r1, UpperTriangular r2,
      double[][] qt1, double[][] qt2) {
    TriangularRowView r1Row = new TriangularRowView(r1);
    TriangularRowView r2Row = new TriangularRowView(r2);
    int kp = r1Row.size();
    assert kp == r2Row.size();
    assert kp == qt1.length;
    assert kp == qt2.length;

    int r = qt1[0].length;
    assert qt2[0].length == r;

    double[] cs = new double[2];

    for (int v = 0; v < kp; v++) {
      for (int u = v; u < kp; u++) {
        givens(r1Row.setViewedRow(u).get(u), r2Row.setViewedRow(u - v).get(u),
            cs);
        applyGivensInPlace(cs[0], cs[1], r1Row, r2Row, u, kp - u);
        applyGivensInPlace(cs[0], cs[1], qt1[u], qt2[u - v], 0, r);
      }
    }
  }

  public static void mergeRonQ(double[][] r1, double[][] r2, double[][] qt1,
      double[][] qt2) {

    int kp = r1[0].length;
    assert kp == r2[0].length;
    assert kp == qt1.length;
    assert kp == qt2.length;

    int r = qt1[0].length;
    assert qt2[0].length == r;
    double[] cs = new double[2];

    /*
     * pairwise givens(a,b) so that a come off main diagonal in r1 and bs come
     * off u-th upper subdiagonal in r2.
     */
    for (int v = 0; v < kp; v++) {
      for (int u = v; u < kp; u++) {
        givens(r1[u][u], r2[u - v][u], cs);
        applyGivensInPlace(cs[0], cs[1], r1[u], r2[u - v], u, kp - u);
        applyGivensInPlace(cs[0], cs[1], qt1[u], qt2[u - v], 0, r);
      }
    }
  }

  // returns merged Q (which in this case is the qt1)
  public static double[][] mergeQrUp(double[][] qt1, double[][] r1,
      double[][] r2) {
    int kp = qt1.length;
    int r = qt1[0].length;

    double[][] qTilde = new double[kp][];
    for (int i = 0; i < kp; i++) {
      qTilde[i] = new double[r];
    }
    mergeRonQ(r1, r2, qt1, qTilde);
    return qt1;
  }

  // returns merged Q (which in this case is the qt1)
  public static double[][] mergeQrUp(double[][] qt1, UpperTriangular r1, UpperTriangular r2) {
    int kp = qt1.length;
    int r = qt1[0].length;

    double[][] qTilde = new double[kp][];
    for (int i = 0; i < kp; i++) {
      qTilde[i] = new double[r];
    }
    mergeRonQ(r1, r2, qt1, qTilde);
    return qt1;
  }

  public static double[][] mergeQrDown(double[][] r1, double[][] qt2, double[][] r2) {
    int kp = qt2.length;
    int r = qt2[0].length;

    double[][] qTilde = new double[kp][];
    for (int i = 0; i < kp; i++) {
      qTilde[i] = new double[r];
    }
    mergeRonQ(r1, r2, qTilde, qt2);
    return qTilde;

  }

  public static double[][] mergeQrDown(UpperTriangular r1, double[][] qt2, UpperTriangular r2) {
    int kp = qt2.length;
    int r = qt2[0].length;

    double[][] qTilde = new double[kp][];
    for (int i = 0; i < kp; i++) {
      qTilde[i] = new double[r];
    }
    mergeRonQ(r1, r2, qTilde, qt2);
    return qTilde;

  }

  public static double[][] computeQtHat(double[][] qt, int i,
      Iterator<UpperTriangular> rIter) {
    UpperTriangular rTilde = rIter.next();
    for (int j = 1; j < i; j++) {
      mergeR(rTilde, rIter.next());
    }
    if (i > 0) {
      qt = mergeQrDown(rTilde, qt, rIter.next());
    }
    while (rIter.hasNext()) {
      qt = mergeQrUp(qt, rTilde, rIter.next());
    }
    return qt;
  }

  // test helpers
  public static boolean isOrthonormal(double[][] qt, boolean insufficientRank, double epsilon) {
    int n = qt.length;
    int rank = 0;
    for (int i = 0; i < n; i++) {
      Vector ei = new DenseVector(qt[i], true);

      double norm = ei.norm(2);

      if (Math.abs(1.0 - norm) < epsilon) {
        rank++;
      } else if (Math.abs(norm) > epsilon) {
        return false; // not a rank deficiency, either
      }

      for (int j = 0; j <= i; j++) {
        Vector ej = new DenseVector(qt[j], true);
        double dot = ei.dot(ej);
        if (!(Math.abs((i == j && rank > j ? 1.0 : 0.0) - dot) < epsilon)) {
          return false;
        }
      }
    }
    return insufficientRank ? rank < n : rank == n;
  }

  public static boolean isOrthonormalBlocked(Iterable<double[][]> qtHats,
      boolean insufficientRank, double epsilon) {
    int n = qtHats.iterator().next().length;
    int rank = 0;
    for (int i = 0; i < n; i++) {
      List<Vector> ei = Lists.newArrayList();
      // Vector e_i=new DenseVector (qt[i],true);
      for (double[][] qtHat : qtHats) {
        ei.add(new DenseVector(qtHat[i], true));
      }

      double norm = 0;
      for (Vector v : ei) {
        norm += v.dot(v);
      }
      norm = Math.sqrt(norm);
      if (Math.abs(1 - norm) < epsilon) {
        rank++;
      } else if (Math.abs(norm) > epsilon) {
        return false; // not a rank deficiency, either
      }

      for (int j = 0; j <= i; j++) {
        List<Vector> ej = Lists.newArrayList();
        for (double[][] qtHat : qtHats) {
          ej.add(new DenseVector(qtHat[j], true));
        }

        // Vector e_j = new DenseVector ( qt[j], true);
        double dot = 0;
        for (int k = 0; k < ei.size(); k++) {
          dot += ei.get(k).dot(ej.get(k));
        }
        if (!(Math.abs((i == j && rank > j ? 1 : 0) - dot) < epsilon)) {
          return false;
        }
      }
    }
    return insufficientRank ? rank < n : rank == n;
  }

  private static final class TriangularRowView extends AbstractVector {
    private final UpperTriangular viewed;
    private int rowNum;

    private TriangularRowView(UpperTriangular viewed) {
      super(viewed.columnSize());
      this.viewed = viewed;

    }

    TriangularRowView setViewedRow(int row) {
      rowNum = row;
      return this;
    }

    @Override
    public boolean isDense() {
      return true;
    }

    @Override
    public boolean isSequentialAccess() {
      return false;
    }

    /**
     * @return true iff this implementation can access ANY element in constant time.
     */
    @Override
    public boolean isRandomAccess() {
      return true;
    }

    @Override
    public Iterator<Element> iterator() {
      throw new UnsupportedOperationException();
    }

    @Override
    public Iterator<Element> iterateNonZero() {
      throw new UnsupportedOperationException();
    }

    @Override
    public double getQuick(int index) {
      return viewed.getQuick(rowNum, index);
    }

    @Override
    public Vector like() {
      throw new UnsupportedOperationException();
    }

    @Override
    public void setQuick(int index, double value) {
      viewed.setQuick(rowNum, index, value);

    }

    @Override
    public int getNumNondefaultElements() {
      throw new UnsupportedOperationException();
    }

    @Override
    public double getLookupCost() {
      return 1;
    }

    @Override
    public double getIteratorAdvanceCost() {
      return 1;
    }

    @Override
    public boolean isAddConstantTime() {
      return true;
    }

    @Override
    public Matrix matrixLike(int rows, int columns) {
      throw new UnsupportedOperationException();
    }

    /**
     * Used internally by assign() to update multiple indices and values at once.
     * Only really useful for sparse vectors (especially SequentialAccessSparseVector).
     * <p/>
     * If someone ever adds a new type of sparse vectors, this method must merge (index, value) pairs into the vector.
     *
     * @param updates a mapping of indices to values to merge in the vector.
     */
    @Override
    public void mergeUpdates(OrderedIntDoubleMapping updates) {
      int indices[] = updates.getIndices();
      double values[] = updates.getValues();
      for (int i = 0; i < updates.getNumMappings(); ++i) {
        viewed.setQuick(rowNum, indices[i], values[i]);
      }
    }

  }

}<|MERGE_RESOLUTION|>--- conflicted
+++ resolved
@@ -17,16 +17,10 @@
 
 package org.apache.mahout.math.hadoop.stochasticsvd.qr;
 
-import com.google.common.collect.Lists;
-import org.apache.mahout.math.*;
-import org.apache.mahout.math.hadoop.stochasticsvd.UpperTriangular;
-
 import java.util.Arrays;
 import java.util.Iterator;
 import java.util.List;
 
-<<<<<<< HEAD
-=======
 import com.google.common.collect.Lists;
 import org.apache.mahout.math.AbstractVector;
 import org.apache.mahout.math.DenseVector;
@@ -35,7 +29,6 @@
 import org.apache.mahout.math.Vector;
 import org.apache.mahout.math.hadoop.stochasticsvd.UpperTriangular;
 
->>>>>>> a00659e2
 /**
  * Givens Thin solver. Standard Givens operations are reordered in a way that
  * helps us to push them thru MapReduce operations in a block fashion.
@@ -572,14 +565,6 @@
       return false;
     }
 
-    /**
-     * @return true iff this implementation can access ANY element in constant time.
-     */
-    @Override
-    public boolean isRandomAccess() {
-      return true;
-    }
-
     @Override
     public Iterator<Element> iterator() {
       throw new UnsupportedOperationException();
